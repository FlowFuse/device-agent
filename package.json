{
    "name": "@flowfuse/device-agent",
<<<<<<< HEAD
    "version": "3.5.0",
=======
    "version": "3.6.0",
>>>>>>> 5f777728
    "description": "An Edge Agent for running Node-RED instances deployed from the FlowFuse Platform",
    "exports": {
        "./libraryPlugin": "./lib/plugins/libraryPlugin.js",
        "./auditLogger": "./lib/auditLogger/index.js",
        "./adminAuth": "./lib/auth/adminAuth.js"
    },
    "main": "index.js",
    "repository": {
        "type": "git",
        "url": "https://github.com/FlowFuse/device-agent.git"
    },
    "bugs": {
        "url": "https://github.com/FlowFuse/device-agent/issues"
    },
    "scripts": {
        "start": "node index.js",
        "dev": "nodemon index.js",
        "lint": "eslint -c .eslintrc \"*.js\" \"lib/**/*.js\" \"frontend/**/*.js\" \"frontend/**/*.html\" \"test/**/*.js\"",
        "lint:fix": "eslint -c .eslintrc \"*.js\" \"lib/**/*.js\" \"frontend/**/*.js\" \"frontend/**/*.html\" \"test/**/*.js\" --fix",
        "test": "npm run test:lib && npm run test:frontend",
        "test:lib": "mocha 'test/unit/**/*_spec.js'",
        "test:frontend": "mocha 'test/unit/frontend/**/*.spec.js'"
    },
    "bin": {
        "flowforge-device-agent": "./index.js",
        "flowfuse-device-agent": "./index.js"
    },
    "keywords": [
        "flowfuse",
        "node-red"
    ],
    "author": "FlowFuse Inc.",
    "license": "Apache-2.0",
    "dependencies": {
        "@flowfuse/nr-theme": "^1.8.0",
        "@inquirer/confirm": "^5.1.9",
        "@inquirer/select": "^4.2.0",
        "command-line-args": "^6.0.1",
        "command-line-usage": "^7.0.3",
        "express-session": "^1.18.0",
        "got": "^11.8.6",
        "http-proxy-agent": "^7.0.2",
        "https-proxy-agent": "^7.0.4",
        "memorystore": "^1.6.7",
        "mnemonist": "^0.40.3",
        "mqtt": "^5.10.1",
        "parse-prometheus-text-format": "^1.1.1",
        "passport": "0.6.0",
        "passport-oauth2": "^1.6.1",
        "prom-client": "^15.1.3",
        "proxy-from-env": "^1.1.0",
        "semver": "^7.3.8",
        "ws": "^8.13.0",
        "yaml": "^2.1.1",
        "yoctocolors-cjs": "^2.1.2"
    },
    "devDependencies": {
        "aedes": "^0.49.0",
        "aedes-server-factory": "^0.2.1",
        "eslint": "^8.25.0",
        "eslint-config-standard": "^17.0.0",
        "eslint-plugin-html": "^7.1.0",
        "eslint-plugin-no-only-tests": "^3.1.0",
        "eslint-plugin-node": "^11.1.0",
        "mocha": "^10.0.0",
        "proxy": "^2.1.1",
        "rewire": "^7.0.0",
        "should": "^13.2.3",
        "sinon": "^14.0.0"
    },
    "engines": {
        "node": ">=18.x"
    }
}<|MERGE_RESOLUTION|>--- conflicted
+++ resolved
@@ -1,10 +1,6 @@
 {
     "name": "@flowfuse/device-agent",
-<<<<<<< HEAD
-    "version": "3.5.0",
-=======
     "version": "3.6.0",
->>>>>>> 5f777728
     "description": "An Edge Agent for running Node-RED instances deployed from the FlowFuse Platform",
     "exports": {
         "./libraryPlugin": "./lib/plugins/libraryPlugin.js",
