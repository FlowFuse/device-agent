--- conflicted
+++ resolved
@@ -238,15 +238,8 @@
 	}
 }
 
-<<<<<<< HEAD
-// RemoveWorkingDirectory attempts to remove the specified working directory.
-// On Linux systems, it uses "sudo" and "rm -rf" to remove the directory.
-// On Windows systems, it uses the "rmdir" command to remove the directory.
-// For other operating systems, it returns an error indicating lack of support.
-=======
 // RemoveWorkingDirectory attempts to remove the content of the specified working directory,
 // while preserving the directory itself and any files specified in the preserveFiles parameter.
->>>>>>> 385c3704
 //
 // Parameters:
 //   - workDir: The path to the directory whose contents need to be removed
@@ -262,17 +255,6 @@
 		return nil
 	}
 
-<<<<<<< HEAD
-	case "windows":
-		removeWorkDirCmd := exec.Command("cmd", "/C", "rmdir", "/S", "/Q", workDir)
-		if output, err := removeWorkDirCmd.CombinedOutput(); err != nil {
-			return fmt.Errorf("failed to remove working directory: %w\nOutput: %s", err, output)
-		}
-		return nil
-
-	default:
-		return fmt.Errorf("unsupported operating system: %s", runtime.GOOS)
-=======
 	dirContent, err := os.ReadDir(workDir)
 	if err != nil {
 		return fmt.Errorf("failed to read working directory: %w", err)
@@ -305,7 +287,6 @@
 		} else {
 			logger.Debug("Preserving: %s", entry.Name())
 		}
->>>>>>> 385c3704
 	}
 	return nil
 
@@ -537,7 +518,6 @@
 	return runtime.GOOS, runtime.GOARCH
 }
 
-<<<<<<< HEAD
 // checkPath checks if the specified path is part of the currentPath.
 // Main purpose is to check if the path is already in the PATH environment variable.
 //
@@ -578,8 +558,6 @@
 }
 
 
-=======
->>>>>>> 385c3704
 // YesNoPrompt prompts the user with a yes/no question and returns true for "yes" and false for "no".
 // It continues to prompt until a valid response is given.
 //
