--- conflicted
+++ resolved
@@ -678,34 +678,6 @@
 func checkBinaryExists(binary string) bool {
 	_, err := exec.LookPath(binary)
 	return err == nil
-<<<<<<< HEAD
-}
-
-// CheckLibstdcExists checks for the presence of libstdc++ in common locations
-// across different Linux distributions and architectures.
-//
-// Returns:
-//   - nil if libstdc++ is found in any of the checked locations
-//   - error if libstdc++ is not found in any location
-func CheckLibstdcExists() error {
-
-	// Check common library directories with glob patterns
-	globPatterns := []string{
-		"/usr/lib/*/libstdc++.so.6", // Multi-arch directories
-		"/usr/lib*/libstdc++.so.6",  // lib, lib64, etc.
-		"/lib/*/libstdc++.so.6",     // Multi-arch in /lib
-		"/lib*/libstdc++.so.6",      // lib, lib64, etc. in /lib
-	}
-
-	for _, pattern := range globPatterns {
-		matches, err := filepath.Glob(pattern)
-		if err == nil && len(matches) > 0 {
-			logger.Debug("Found libstdc++ at: %s", matches[0])
-			return nil
-		}
-	}
-
-	return fmt.Errorf("libstdc++ is not installed, please install it before proceeding")
 }
 
 // removeDirectory removes provided directory.
@@ -735,6 +707,4 @@
 
 	logger.Debug("%s directory removed successfully", dir)
 	return nil
-=======
->>>>>>> c5e41e05
 }