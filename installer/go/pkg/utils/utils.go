package utils

import (
<<<<<<< HEAD
	"archive/tar"
	"archive/zip"
	"compress/gzip"
=======
	"bufio"
>>>>>>> 26182464
	"fmt"
	"io"
	"os"
	"os/exec"
	"path/filepath"
	"runtime"
	"strings"

	"github.com/flowfuse/device-agent-installer/pkg/logger"
)

// Global variable to store the service username
var ServiceUsername = "flowfuse"

// CheckPermissions checks if the user who executed the installer has the necessary permissions to operate
// based on the current operating system.
//
// For Linux systems, it delegates to checkUnixPermissions to verify specific Unix permissions.
// For Windows systems, it checks if the user has administrator privileges by executing a command that
// requires elevated permissions.
// For other operating systems, it returns an error indicating the OS is not supported.
//
// Returns:
//   - nil if the application has sufficient permissions
//   - error if permissions are insufficient or the operating system is not supported
func CheckPermissions() error {
	switch runtime.GOOS {
	case "linux":
		return checkUnixPermissions()
	case "windows":
		return checkWindowsPermissions()
	default:
		return fmt.Errorf("unsupported operating system: %s", runtime.GOOS)
	}
}

// checkUnixPermissions checks if the current user has sudo access without requiring a password.
// It runs 'sudo -nv' command which will succeed if the user has sudo privileges without needing
// to enter a password. If the command fails, it checks if sudo is available on the system at all.
// If sudo is not available, it returns an error; otherwise it just logs informational messages.
//
// Returns:
//   - nil if sudo is available (either with or without password)
//   - error if sudo is not available on the system
func checkUnixPermissions() error {
	cmd := exec.Command("sudo", "-nv")
	err := cmd.Run()

	if err != nil {
		_, err := exec.LookPath("sudo")
		if err != nil {
			return fmt.Errorf("sudo command not found on this system: %w", err)
		}

		logger.Info("This installer requires sudo access for some operations.")
		logger.Info("You will be prompted for your password when needed.")
	}

	return nil
}

// checkWindowsPermissions verifies if the current process is running with administrator privileges on Windows.
// It attempts to execute the "net session" command, which requires elevated privileges to succeed.
// Returns nil if the process has administrator privileges, otherwise returns an error with instructions
// to run as administrator.
func checkWindowsPermissions() error {
	cmd := exec.Command("net", "session")
	if err := cmd.Run(); err != nil {
		return fmt.Errorf("this installer requires administrator privileges, please run as administrator")
	}
	return nil
}

// CreateWorkingDirectory creates and returns the working directory path for the FlowFuse device agent.
// On Linux systems, it creates the directory at "/opt/flowfuse-device" with 0755 permissions.
// On Windows systems, it creates the directory at "c:\opt\flowfuse-device".
// For other operating systems, it returns an error indicating the OS is not supported.
// Returns the working directory path as a string and any error encountered during directory creation.
func CreateWorkingDirectory() (string, error) {
	var workDir string

	switch runtime.GOOS {
	case "linux":
		workDir = "/opt/flowfuse-device"
	case "windows":
		workDir = `c:\opt\flowfuse-device`
	default:
		return "", fmt.Errorf("unsupported operating system: %s", runtime.GOOS)
	}

	if err := createDirWithPermissions(workDir, 0755); err != nil {
		return "", err
	}

	return workDir, nil
}

// GetWorkingDirectory returns the default working directory for the FlowFuse device agent based on the operating system.
// For unsupported operating systems, it returns an error.
func GetWorkingDirectory() (string, error) {
	switch runtime.GOOS {
	case "linux":
		return "/opt/flowfuse-device", nil
	case "windows":
		return `c:\opt\flowfuse-device`, nil
	default:
		return "", fmt.Errorf("unsupported operating system: %s", runtime.GOOS)
	}
}

// createDirWithPermissions creates a directory at the specified path with the given permissions.
// If the directory already exists, no action is taken.
// Before creating directory, it creates a service user with the specified username and password.
// On Linux systems, the function first attempts to create the directory without sudo. If that fails, it tries with sudo. After creation, it sets
// the ownership of the directory to a service user.
// On Windows systems, it creates the directory. 
//
// Parameters:
//   - path: The file system path where the directory should be created
//   - permissions: The file mode/permissions to apply to the new directory
//
// Returns:
//   - error: An error if directory creation fails or if running on an unsupported OS
//
// Note: Currently, this function only supports Linux. Other operating systems will return an error.
func createDirWithPermissions(path string, permissions os.FileMode) error {
	serviceUser, err := CreateServiceUser(ServiceUsername)
	if err != nil {
		return fmt.Errorf("failed to create service user: %w", err)
	}
	if runtime.GOOS != "windows" {
		logger.Debug("Service user %s created successfully", serviceUser)
	}

	switch runtime.GOOS {
	case "linux":
		if _, err := os.Stat(path); os.IsNotExist(err) {
			// Try to create without sudo first
			logger.Debug("Creating directory %s...", path)
			err := os.MkdirAll(path, permissions)
			if err != nil {
				logger.Debug("Creating directory %s (requires sudo)...", path)
				mkdirCmd := exec.Command("sudo", "mkdir", "-p", path)
				if output, err := mkdirCmd.CombinedOutput(); err != nil {
					return fmt.Errorf("failed to create directory %s: %w\nOutput: %s", path, err, output)
				}
			}
		}

		logger.Debug("Setting ownership of %s to %s...", path, serviceUser)
		chownCmd := exec.Command("sudo", "chown", "-R", serviceUser, path)
		if output, err := chownCmd.CombinedOutput(); err != nil {
			return fmt.Errorf("failed to set directory ownership: %w\nOutput: %s", err, output)
		}

		return nil

	case "windows":
		if err := os.MkdirAll(path, permissions); err != nil {
			return fmt.Errorf("failed to create directory %s: %w", path, err)
		}
		return nil

	default:
		return fmt.Errorf("unsupported operating system: %s", runtime.GOOS)
	}
}

// CreateServiceUser creates a system user with the given username if it doesn't already exist.
// For Linux systems, it checks if the user exists by calling the "id" command.
// If the user doesn't exist, it creates the user with a home directory and no shell.
// For Windows systems, we do not create a user.
//
// Parameters:
//   - username: the name of the user to create
//   - password: the password to set for the user (only used on Windows)
//
// Returns:
//   - string: the username of the created or existing service user
//   - error: an error if the user creation failed or if the operating system is not supported
func CreateServiceUser(username string) (string, error) {
	switch runtime.GOOS {
	case "linux":
		checkUserCmd := exec.Command("id", username)
		if err := checkUserCmd.Run(); err == nil {
			logger.Debug("Service user %s already exists", username)
		} else {
			logger.Info("Creating service user %s...", username)
			createUserCmd := exec.Command("sudo", "useradd", "-m", "-s", "/sbin/nologin", username)
			if output, err := createUserCmd.CombinedOutput(); err != nil {
				return "", fmt.Errorf("failed to create user: %w\nOutput: %s", err, output)
			}
		}
		return username, nil

	case "windows":
		logger.Debug("On Windows, we do not create a service user.")
		return username, nil

	default:
		return "", fmt.Errorf("unsupported operating system: %s", runtime.GOOS)
	}
}

// RemoveServiceUser deletes the specified service user account from the system.
// On Linux, it executes "userdel -r" with sudo to remove the user and their home directory.
// On Windows, we do not create a service user.
//
// Parameters:
//   - username: the name of the user account to be removed
//
// Returns:
//   - error: nil on success, or an error describing what went wrong
func RemoveServiceUser(username string) error {
	logger.Debug("Removing service user %s...", username)

	switch runtime.GOOS {
	case "linux":
		removeUserCmd := exec.Command("sudo", "userdel", "-r", username)
		if output, err := removeUserCmd.CombinedOutput(); err != nil {
			return fmt.Errorf("failed to remove user %s: %w\nOutput: %s", username, err, output)
		}
		return nil

	case "windows":
		logger.Debug("On Windows, we have not created a service user.")
		return nil

	default:
		return fmt.Errorf("unsupported operating system: %s", runtime.GOOS)
	}
}

// RemoveWorkingDirectory attempts to remove the specified working directory.
// On Linux systems, it uses "sudo" and "rm -rf" to remove the directory.
// On Windows systems, it uses the "rmdir" command to remove the directory.
// For other operating systems, it returns an error indicating lack of support.
//
// Parameters:
//   - workDir: The path to the directory that needs to be removed
//
// Returns:
//   - error: nil if successful, otherwise an error describing what went wrong
func RemoveWorkingDirectory(workDir string) error {
	logger.Debug("Removing working directory: %s", workDir)

	switch runtime.GOOS {
	case "linux":
		removeWorkDirCmd := exec.Command("sudo", "rm", "-rf", workDir)
		if output, err := removeWorkDirCmd.CombinedOutput(); err != nil {
			return fmt.Errorf("failed to remove working directory: %w\nOutput: %s", err, output)
		}
		return nil

	case "windows":
		removeWorkDirCmd := exec.Command("cmd", "/C", "rmdir", "/S", "/Q", workDir)
		if output, err := removeWorkDirCmd.CombinedOutput(); err != nil {
			return fmt.Errorf("failed to remove working directory: %w\nOutput: %s", err, output)
		}
		return nil

	default:
		return fmt.Errorf("unsupported operating system: %s", runtime.GOOS)
	}
}

// extractZip extracts a Node.js zip archive to a destination directory.
//
// Parameters:
//   - zipFile: path to the zip file to extract
//   - destDir: destination directory where files will be extracted
//   - version: Node.js version string (e.g. "16.14.0")
//
// The function handles architecture-specific Node.js archives for Windows,
// correctly mapping the archive's internal directory structure when extracting.
// It preserves file permissions from the archive and creates any necessary
// directories in the destination path.
//
// Returns an error if any part of the extraction process fails (opening the zip file,
// creating directories, extracting files, etc.).
func ExtractZip(zipFile, destDir, version string) error {
	reader, err := zip.OpenReader(zipFile)
	if err != nil {
		return err
	}
	defer reader.Close()

	// Get the root directory name in the archive
	rootDir := fmt.Sprintf("node-v%s-win-%s", version, runtime.GOARCH)
	if runtime.GOARCH == "amd64" {
		rootDir = fmt.Sprintf("node-v%s-win-x64", version)
	} else if runtime.GOARCH == "386" {
		rootDir = fmt.Sprintf("node-v%s-win-x86", version)
	}

	// Extract files
	for _, file := range reader.File {
		// Remove root directory from path
		relPath := strings.TrimPrefix(file.Name, rootDir)
		relPath = strings.TrimPrefix(relPath, "/")
		relPath = strings.TrimPrefix(relPath, "\\")

		if relPath == "" {
			continue
		}

		targetPath := filepath.Join(destDir, relPath)

		if file.FileInfo().IsDir() {
			os.MkdirAll(targetPath, file.Mode())
			continue
		}

		os.MkdirAll(filepath.Dir(targetPath), 0755)

		srcFile, err := file.Open()
		if err != nil {
			return err
		}

		destFile, err := os.Create(targetPath)
		if err != nil {
			srcFile.Close()
			return err
		}

		_, err = io.Copy(destFile, srcFile)
		srcFile.Close()
		destFile.Close()
		if err != nil {
			return err
		}

		os.Chmod(targetPath, file.Mode())
	}

	return nil
}

// extractTarGz extracts a Node.js tar.gz archive to the specified destination directory.
//
// This function handles the extraction of a Node.js tar.gz archive and manages the necessary permissions.
// On Linux, it first extracts the archive to a temporary directory and then uses sudo to move the files
// to the destination directory with proper ownership and permissions.
//
// Parameters:
//   - tarGzFile: Path to the Node.js tar.gz archive file.
//   - destDir: Destination directory where the contents should be extracted.
//   - version: Node.js version string used to identify the root directory in the archive.
//
// Returns:
//   - error: If any step in the extraction process fails, an error is returned with details.
//
// Notes:
//   - Currently only supports Linux platforms.
//   - Requires sudo privileges to set proper ownership and permissions.
//   - Handles directory creation, file extraction, symbolic links, and permission setting.
func ExtractTarGz(tarGzFile, destDir, version string) error {
	file, err := os.Open(tarGzFile)
	if err != nil {
		return err
	}
	defer file.Close()

	gzipReader, err := gzip.NewReader(file)
	if err != nil {
		return err
	}
	defer gzipReader.Close()

	tarReader := tar.NewReader(gzipReader)

	// Get the root directory name in the archive
	var archSuffix string
	var rootDir string
	if runtime.GOOS == "linux" { 
		if runtime.GOARCH == "amd64" {
			archSuffix = "x64"
		} else if runtime.GOARCH == "386" {
			archSuffix = "x86"
		} else if runtime.GOARCH == "arm" {
			archSuffix = "armv7l"
		} else {
		archSuffix = runtime.GOARCH
		}
		rootDir = fmt.Sprintf("node-v%s-linux-%s", version, archSuffix)
	}

	if runtime.GOOS == "linux" {
		// Create a temporary directory
		tempExtractDir, err := os.MkdirTemp("", "nodejs-extract-")
		if err != nil {
			return fmt.Errorf("failed to create temporary extraction directory: %w", err)
		}
		defer os.RemoveAll(tempExtractDir)

		// First, extract to a temporary directory that doesn't require elevated privileges
		for {
			header, err := tarReader.Next()
			if err == io.EOF {
				break
			}
			if err != nil {
				return err
			}

			// Skip if it's the root directory
			if header.Name == rootDir || header.Name == rootDir+"/" {
				continue
			}

			// Remove root directory from path
			relPath := strings.TrimPrefix(header.Name, rootDir)
			relPath = strings.TrimPrefix(relPath, "/")

			if relPath == "" {
				continue
			}

			tempPath := filepath.Join(tempExtractDir, relPath)

			switch header.Typeflag {
			case tar.TypeDir:
				if err := os.MkdirAll(tempPath, 0755); err != nil {
					return err
				}
			case tar.TypeReg:
				if err := os.MkdirAll(filepath.Dir(tempPath), 0755); err != nil {
					return err
				}

				outFile, err := os.Create(tempPath)
				if err != nil {
					return err
				}

				if _, err := io.Copy(outFile, tarReader); err != nil {
					outFile.Close()
					return err
				}
				outFile.Close()

				if err := os.Chmod(tempPath, os.FileMode(header.Mode)); err != nil {
					return err
				}
			case tar.TypeSymlink:
				if err := os.Symlink(header.Linkname, tempPath); err != nil {
					return err
				}
			}
		}

		// Copy the content from temp dir to the destination using sudo
		logger.Debug("Moving extracted files to %s (requires sudo)...", destDir)

		// Ensure the destination directory exists with proper permissions
		mkdirCmd := exec.Command("sudo", "mkdir", "-p", destDir)
		if output, err := mkdirCmd.CombinedOutput(); err != nil {
			return fmt.Errorf("failed to create destination directory: %w\nOutput: %s", err, output)
		}

		// Copy the extracted files from temp dir to destination
		cpCmd := exec.Command("sudo", "cp", "-a", tempExtractDir+"/.", destDir)
		if output, err := cpCmd.CombinedOutput(); err != nil {
			return fmt.Errorf("failed to copy extracted files: %w\nOutput: %s", err, output)
		}

		// Set ownership of all files to the service user
		chownCmd := exec.Command("sudo", "chown", "-R", ServiceUsername+":"+ServiceUsername, destDir)
		chmodCmd := exec.Command("sudo", "chmod", "755", destDir)
		if output, err := chmodCmd.CombinedOutput(); err != nil {
			return fmt.Errorf("failed to set directory permissions: %w\nOutput: %s", err, output)
		}
		if output, err := chownCmd.CombinedOutput(); err != nil {
			return fmt.Errorf("failed to set directory ownership: %w\nOutput: %s", err, output)
		}

		return nil
	}

	return nil
}

// GetOSDetails returns the current operating system and architecture.
//
// Returns:
//   - string: The operating system (e.g., "linux", "darwin", "windows")
//   - string: The architecture (e.g., "amd64", "arm64", "386")
func GetOSDetails() (string, string) {
	return runtime.GOOS, runtime.GOARCH
}

<<<<<<< HEAD
// checkPath checks if the specified path is part of the currentPath.
// Main purpose is to check if the path is already in the PATH environment variable.
//
// Parameters:
//   - currentPath: The current PATH environment variable
//	 - path: The path to check within the currentPath
//
// Returns:
//   - bool: true if the path is found in the currentPath, false otherwise
func checkEnvPath(currentPath, path string) bool {
	logger.Debug("Checking if %s is in %s", path, currentPath)
	return strings.Contains(currentPath, path)
}

// SetEnvPath modifies the system PATH environment variable to include the path 
// specified as an parameter of the function. 
//
// Parameters:
//   - path: The path to be added to the PATH environment variable
//
// Returns:
//   - string: The updated PATH environment variable
//   - error: An error if the operation fails
func SetEnvPath(path string) (string, error) {
	currentEnvPath := os.Getenv("PATH")
	if !checkEnvPath(currentEnvPath, path) {
		logger.Debug("%s is not in PATH, adding...", path)
		newEnvPath := fmt.Sprintf("PATH=%s%c%s", path, os.PathListSeparator, currentEnvPath)
		if err := os.Setenv("PATH", newEnvPath); err != nil {
			logger.Debug("Failed to set PATH environment variable: %v", err)
			return "", fmt.Errorf("failed to set PATH environment variable: %w", err)
		}
		return newEnvPath, nil
	} else {
		logger.Debug("%s is already in PATH", path)
		return currentEnvPath, nil
=======

// YesNoPrompt prompts the user with a yes/no question and returns true for "yes" and false for "no".
// It continues to prompt until a valid response is given.
//
// Parameters:
//   - message: The question to ask the user
//
// Returns:
//   - bool: true if the user responds with "yes" or "y", false for "no" or "n"
func YesNoPrompt(message string) bool {
	choices := "Y/n"

	r := bufio.NewReader(os.Stdin)
	var input string

	for {
		fmt.Fprintf(os.Stderr, "%s (%s) ", message, choices)
		input, _ = r.ReadString('\n')
		input = strings.TrimSpace(input)
		if input == "" {
			return true
		}
		input = strings.ToLower(input)
		if input == "y" || input == "yes" {
			return true
		}
		if input == "n" || input == "no" {
			return false
		}
>>>>>>> 26182464
	}
}<|MERGE_RESOLUTION|>--- conflicted
+++ resolved
@@ -1,13 +1,10 @@
 package utils
 
 import (
-<<<<<<< HEAD
 	"archive/tar"
 	"archive/zip"
 	"compress/gzip"
-=======
 	"bufio"
->>>>>>> 26182464
 	"fmt"
 	"io"
 	"os"
@@ -500,7 +497,6 @@
 	return runtime.GOOS, runtime.GOARCH
 }
 
-<<<<<<< HEAD
 // checkPath checks if the specified path is part of the currentPath.
 // Main purpose is to check if the path is already in the PATH environment variable.
 //
@@ -537,7 +533,9 @@
 	} else {
 		logger.Debug("%s is already in PATH", path)
 		return currentEnvPath, nil
-=======
+	}
+}
+
 
 // YesNoPrompt prompts the user with a yes/no question and returns true for "yes" and false for "no".
 // It continues to prompt until a valid response is given.
@@ -567,6 +565,5 @@
 		if input == "n" || input == "no" {
 			return false
 		}
->>>>>>> 26182464
 	}
 }