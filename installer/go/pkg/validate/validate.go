package validate

import (
	"fmt"
	"net"
	"os"
	"path/filepath"
	"runtime"

	"github.com/flowfuse/device-agent-installer/pkg/config"
	"github.com/flowfuse/device-agent-installer/pkg/logger"
	"github.com/flowfuse/device-agent-installer/pkg/service"
	"github.com/flowfuse/device-agent-installer/pkg/utils"
)

// PreInstall performs validation steps before installation:
// 1. Checks if the working directory exists and attempts to remove it if it does
// 2. Verifies if user has the necessary permissions to run the installer
//
// Parameters:
<<<<<<< HEAD
//   - customWorkDir: Optional custom working directory path. If empty, uses default path.
//	 - port: The TCP port to validate for availability.
=======
//   - serviceName: The name of the service to stop before removing the directory
//   - customWorkDir: Optional custom working directory path. If empty, uses default path.
>>>>>>> ce7e5ae8
//
// Returns:
//   - nil if all checks pass
//   - error if any check fails
<<<<<<< HEAD
func PreInstall(customWorkDir string, port int) error {
=======
func PreInstall(serviceName, customWorkDir string) error {
>>>>>>> ce7e5ae8
	if err := utils.CheckPermissions(); err != nil {
		logger.Error("Permission check failed: %v", err)
		logger.LogFunctionExit("PreInstall", nil, err)
		return fmt.Errorf("permission check failed: %w", err)
	}

<<<<<<< HEAD
	if err := checkUnusedPort(port); err != nil {
		logger.Error("Port check failed: %v", err)
		logger.LogFunctionExit("PreInstall", nil, err)
		return fmt.Errorf("port check failed: %w", err)
	}

	if err := checkConfigFileExists(customWorkDir); err != nil {
=======
	if err := checkConfigFileExists(serviceName, customWorkDir); err != nil {
>>>>>>> ce7e5ae8
		logger.LogFunctionExit("PreInstall", nil, err)
		return fmt.Errorf("configuration file pre-check failed: %w", err)
	}

	if err := checkLibstdcExists(); err != nil {
		logger.Error("Library check failed: %v", err)
		logger.LogFunctionExit("PreInstall", nil, err)
		return fmt.Errorf("library check failed: %w", err)
	}

	return nil
}

// checkConfigFileExists checks if the Device Agent configuration file exists in the working directory.
// If it exists, it prompts the user with three options:
// 1. Keep existing configuration and continue installation
// 2. Remove all content and do fresh installation
// 3. Cancel installation
// Based on the user's choice, it either preserves the config, removes all content, or cancels the installation.
//
// Parameters:
<<<<<<< HEAD
=======
//   - serviceName: the name of the service to stop before removing the directory (if removal is chosen)
>>>>>>> ce7e5ae8
//   - customWorkDir: Optional custom working directory path. If empty, uses default path.
//
// Returns:
//   - error: nil if the configuration file does not exist, user chooses to keep it, or content has been successfully removed,
//     otherwise an error explaining what went wrong or if user cancels installation
<<<<<<< HEAD
func checkConfigFileExists(customWorkDir string) error {
	logger.LogFunctionEntry("checkConfigFileExists", map[string]interface{}{
		"customWorkDir": customWorkDir,
	})

=======
func checkConfigFileExists(serviceName, customWorkDir string) error {
>>>>>>> ce7e5ae8
	workDir, err := utils.GetWorkingDirectory(customWorkDir)
	if err != nil {
		return fmt.Errorf("failed to get working directory: %w", err)
	}
	deviceAgentConfig := filepath.Join(workDir, "device.yml")
	installerConfPath := filepath.Join(workDir, "installer.conf")
	_, deviceAgentConfigErr := os.Stat(deviceAgentConfig)
	_, installerConfErr := os.Stat(installerConfPath)
	logger.Debug(fmt.Sprintf("DeviceAgentConfigErr: %s", deviceAgentConfigErr))
	logger.Debug(fmt.Sprintf("installerConfErr: %s", installerConfErr))
	logger.Debug(fmt.Sprintf("devAgentExists: %t", os.IsNotExist(deviceAgentConfigErr)))
	logger.Debug(fmt.Sprintf("installerConfExists: %t", os.IsNotExist(installerConfErr)))

	if deviceAgentConfigErr == nil || installerConfErr == nil {
		logger.Info("The working directory %s exists and contains Device Agent configuration file", workDir)

		// Derive per-port service name from installer config (fallback to default port)
		cfg, cfgErr := config.LoadConfig(customWorkDir)
		port := utils.DefaultPort
		if cfgErr != nil {
			logger.Debug("Could not load installer config to derive port: %v. Using default port %d", cfgErr, port)
		} else {
			port = cfg.Port
			logger.Debug("Derived port %d from installer config for service operations", port)
		}
		perPortService := fmt.Sprintf("flowfuse-device-agent-%d", port)
		legacyService := "flowfuse-device-agent"

		options := []string{
			"Keep existing configuration and continue installation",
			"Remove all content and do fresh installation",
			"Cancel installation",
		}

		choice, err := utils.PromptOption("Device Agent configuration already exists. What would you like to do?", options, 0)
		if err != nil {
			return fmt.Errorf("failed to get user choice: %w", err)
		}

		switch choice {
		case 0: // Keep existing configuration
			// Try per-port service first, then legacy name
			if service.IsInstalled(perPortService) {
				if err := service.Stop(perPortService); err != nil {
					logger.Debug("Failed to stop service %s: %v - continuing", perPortService, err)
				}
				if err := service.Uninstall(perPortService); err != nil {
					logger.Debug("Failed to uninstall service %s: %v - continuing", perPortService, err)
				}
			} else if service.IsInstalled(legacyService) {
				if err := service.Stop(legacyService); err != nil {
					logger.Debug("Failed to stop legacy service %s: %v - continuing", legacyService, err)
				}
				if err := service.Uninstall(legacyService); err != nil {
					logger.Debug("Failed to uninstall legacy service %s: %v - continuing", legacyService, err)
				}
			}
			logger.Info("Keeping existing configuration file, continuing with installation...")
		case 1: // Remove all content and do fresh installation
			if service.IsInstalled(perPortService) {
				if err := service.Stop(perPortService); err != nil {
					logger.Debug("Failed to stop service %s: %v - continuing", perPortService, err)
				}
				if err := service.Uninstall(perPortService); err != nil {
					logger.Debug("Failed to uninstall service %s: %v - continuing", perPortService, err)
				}
			} else if service.IsInstalled(legacyService) {
				if err := service.Stop(legacyService); err != nil {
					logger.Debug("Failed to stop legacy service %s: %v - continuing", legacyService, err)
				}
				if err := service.Uninstall(legacyService); err != nil {
					logger.Debug("Failed to uninstall legacy service %s: %v - continuing", legacyService, err)
				}
			}
			logger.Info("Removing contents of %s ...", workDir)
			if err := utils.RemoveWorkingDirectory(workDir); err != nil {
				return fmt.Errorf("failed to remove working directory contents: %w", err)
			}
		case 2: // Cancel installation
			return fmt.Errorf("installation cancelled by user")
		}
	}
	logger.LogFunctionExit("checkConfigFileExists", nil, nil)
	return nil
}

// CheckLibstdcExists checks for the presence of libstdc++ in common locations
// across different Linux distributions and architectures.
//
// Returns:
//   - nil if libstdc++ is found in any of the checked locations
//   - error if libstdc++ is not found in any location
func checkLibstdcExists() error {
	if runtime.GOOS == "linux" {
		// Check common library directories with glob patterns
		globPatterns := []string{
			"/usr/lib/*/libstdc++.so.6", // Multi-arch directories
			"/usr/lib*/libstdc++.so.6",  // lib, lib64, etc.
			"/lib/*/libstdc++.so.6",     // Multi-arch in /lib
			"/lib*/libstdc++.so.6",      // lib, lib64, etc. in /lib
		}

		for _, pattern := range globPatterns {
			matches, err := filepath.Glob(pattern)
			if err == nil && len(matches) > 0 {
				logger.Debug("Found libstdc++ at: %s", matches[0])
				return nil
			}
		}
		return fmt.Errorf("libstdc++ is not installed, please install it before proceeding")
	}
	return nil
}

// ValidateUninstallDirectory validates that the directory contains either device.yml or installer.conf files
// before allowing uninstall to proceed. This prevents accidental removal of directories
// not related to the FlowFuse Device Agent.
//
// Parameters:
//   - workDir: The directory path to validate
//
// Returns:
//   - error: nil if validation passes, otherwise an error explaining why validation failed
func ValidateUninstallDirectory(workDir string) error {
	logger.LogFunctionEntry("ValidateUninstallDirectory", map[string]interface{}{
		"workDir": workDir,
	})

	// Check if directory exists
	if _, err := os.Stat(workDir); os.IsNotExist(err) {
		logger.Error("Directory does not exist: %s", workDir)
		logger.LogFunctionExit("ValidateUninstallDirectory", nil, err)
		return fmt.Errorf("directory does not exist: %s", workDir)
	}

	// Check if device.yml or installer.conf exists in the directory
	deviceYmlPath := filepath.Join(workDir, "device.yml")
	installerConfPath := filepath.Join(workDir, "installer.conf")
	_, deviceYmlErr := os.Stat(deviceYmlPath)
	_, installerConfErr := os.Stat(installerConfPath)
	if os.IsNotExist(deviceYmlErr) && os.IsNotExist(installerConfErr) {
		logger.LogFunctionExit("ValidateUninstallDirectory", nil, fmt.Errorf("missing required files in %s: %v, %v", workDir, deviceYmlErr, installerConfErr))
		return fmt.Errorf("%s is not the FlowFuse Device Agent directory. If you installed it in a custom directory, please specify it using `--dir` flag", workDir)
	}

	logger.Debug("Validation passed: device.yml found in %s", workDir)
	logger.LogFunctionExit("ValidateUninstallDirectory", "success", nil)
	return nil
<<<<<<< HEAD
}

// checkUnusedPort validates if specified TCP port is not in use by any process.
//
// Parameters
//   - port: The TCP port to validate for availability.
//
// Returns:
//   - error: nil if the port is available, otherwise an error indicating the port is in use
func checkUnusedPort(port int) error {
	logger.LogFunctionEntry("checkUnusedPort", map[string]interface{}{
		"port": port,
	})
	listener, err := net.Listen("tcp", fmt.Sprintf("127.0.0.1:%d", port))
	if err != nil {
		logger.LogFunctionExit("checkUnusedPort", "error", err)
		logger.Debug("Port %d is in use: %v", port, err)
		return fmt.Errorf("port %d is in use. Please select another port and try again", port)
	}
	defer listener.Close()
	logger.LogFunctionExit("checkUnusedPort", "success", nil)
	return nil
=======
>>>>>>> ce7e5ae8
}<|MERGE_RESOLUTION|>--- conflicted
+++ resolved
@@ -18,29 +18,20 @@
 // 2. Verifies if user has the necessary permissions to run the installer
 //
 // Parameters:
-<<<<<<< HEAD
 //   - customWorkDir: Optional custom working directory path. If empty, uses default path.
 //	 - port: The TCP port to validate for availability.
-=======
 //   - serviceName: The name of the service to stop before removing the directory
-//   - customWorkDir: Optional custom working directory path. If empty, uses default path.
->>>>>>> ce7e5ae8
 //
 // Returns:
 //   - nil if all checks pass
 //   - error if any check fails
-<<<<<<< HEAD
 func PreInstall(customWorkDir string, port int) error {
-=======
-func PreInstall(serviceName, customWorkDir string) error {
->>>>>>> ce7e5ae8
 	if err := utils.CheckPermissions(); err != nil {
 		logger.Error("Permission check failed: %v", err)
 		logger.LogFunctionExit("PreInstall", nil, err)
 		return fmt.Errorf("permission check failed: %w", err)
 	}
 
-<<<<<<< HEAD
 	if err := checkUnusedPort(port); err != nil {
 		logger.Error("Port check failed: %v", err)
 		logger.LogFunctionExit("PreInstall", nil, err)
@@ -48,9 +39,6 @@
 	}
 
 	if err := checkConfigFileExists(customWorkDir); err != nil {
-=======
-	if err := checkConfigFileExists(serviceName, customWorkDir); err != nil {
->>>>>>> ce7e5ae8
 		logger.LogFunctionExit("PreInstall", nil, err)
 		return fmt.Errorf("configuration file pre-check failed: %w", err)
 	}
@@ -72,24 +60,16 @@
 // Based on the user's choice, it either preserves the config, removes all content, or cancels the installation.
 //
 // Parameters:
-<<<<<<< HEAD
-=======
-//   - serviceName: the name of the service to stop before removing the directory (if removal is chosen)
->>>>>>> ce7e5ae8
 //   - customWorkDir: Optional custom working directory path. If empty, uses default path.
 //
 // Returns:
 //   - error: nil if the configuration file does not exist, user chooses to keep it, or content has been successfully removed,
 //     otherwise an error explaining what went wrong or if user cancels installation
-<<<<<<< HEAD
 func checkConfigFileExists(customWorkDir string) error {
 	logger.LogFunctionEntry("checkConfigFileExists", map[string]interface{}{
 		"customWorkDir": customWorkDir,
 	})
 
-=======
-func checkConfigFileExists(serviceName, customWorkDir string) error {
->>>>>>> ce7e5ae8
 	workDir, err := utils.GetWorkingDirectory(customWorkDir)
 	if err != nil {
 		return fmt.Errorf("failed to get working directory: %w", err)
@@ -238,7 +218,6 @@
 	logger.Debug("Validation passed: device.yml found in %s", workDir)
 	logger.LogFunctionExit("ValidateUninstallDirectory", "success", nil)
 	return nil
-<<<<<<< HEAD
 }
 
 // checkUnusedPort validates if specified TCP port is not in use by any process.
@@ -261,6 +240,4 @@
 	defer listener.Close()
 	logger.LogFunctionExit("checkUnusedPort", "success", nil)
 	return nil
-=======
->>>>>>> ce7e5ae8
 }