package service

// Templates for service configuration files

// SystemdServiceTemplate is the template for the systemd service definition
const SystemdServiceTemplate = `[Unit]
Description=FlowFuse Device Agent
Wants=network.target
Documentation=https://flowfuse.com/docs

[Service]
Type=simple
User={{.User}}
WorkingDirectory={{.WorkDir}}

Environment="NODE_OPTIONS=--max_old_space_size=512"
Environment="PATH={{.NodeBinDir}}:/usr/local/sbin:/usr/local/bin:/usr/sbin:/usr/bin:/sbin:/bin"
ExecStart=/usr/bin/env -S flowfuse-device-agent
# Use SIGINT to stop
KillSignal=SIGINT
# Auto restart on crash
Restart=on-failure
RestartSec=20
# Tag things in the log
SyslogIdentifier=FlowFuseDevice

[Install]
WantedBy=multi-user.target`

// SysVInitServiceTemplate is the template for the SysVInit script
const SysVInitServiceTemplate = `#!/bin/sh
### BEGIN INIT INFO
# Provides:          {{.ServiceName}}
# Required-Start:    $network $remote_fs $syslog
# Required-Stop:     $network $remote_fs $syslog
# Default-Start:     2 3 4 5
# Default-Stop:      0 1 6
# Short-Description: FlowFuse Device Agent
# Description:       Runs the FlowFuse Device Agent
### END INIT INFO

# Source function library.
. /lib/lsb/init-functions

PATH={{.NodeBinDir}}:/usr/local/sbin:/usr/local/bin:/usr/sbin:/usr/bin:/sbin:/bin
DAEMON="{{.NodeBinDir}}/flowfuse-device-agent"
DAEMON_ARGS=""
NAME="{{.ServiceName}}"
DESC="FlowFuse Device Agent"
PIDFILE=/var/run/$NAME.pid
LOGFILE=/var/log/$NAME.log
SCRIPTNAME=/etc/init.d/$NAME
USER={{.User}}
WORKING_DIR={{.WorkDir}}

# Exit if the binary is not available
[ -x "$DAEMON" ] || exit 0

do_start() {
    log_daemon_msg "Starting $DESC" "$NAME"
    export NODE_OPTIONS="--max_old_space_size=512"
    start-stop-daemon --start --quiet --background --user $USER --chdir $WORKING_DIR \
        --make-pidfile --pidfile $PIDFILE --startas /bin/bash \
        -- -c "exec $DAEMON $DAEMON_ARGS > $LOGFILE 2>&1"
    log_end_msg $?
}

do_stop() {
    log_daemon_msg "Stopping $DESC" "$NAME"
    start-stop-daemon --stop --quiet --retry=TERM/30/KILL/5 --pidfile $PIDFILE
    log_end_msg $?
    rm -f $PIDFILE
}

do_status() {
    status_of_proc -p $PIDFILE "$DAEMON" "$NAME" && exit 0 || exit $?
}

case "$1" in
    start)
        do_start
        ;;
    stop)
        do_stop
        ;;
    restart)
        do_stop
        do_start
        ;;
    status)
        do_status
        ;;
    *)
        echo "Usage: $SCRIPTNAME {start|stop|restart|status}" >&2
        exit 3
        ;;
esac

exit 0`

<<<<<<< HEAD
// LaunchdTemplate is the template for the launchd property list file
const launchdTemplate = `<?xml version="1.0" encoding="UTF-8"?>
<!DOCTYPE plist PUBLIC "-//Apple//DTD PLIST 1.0//EN" "http://www.apple.com/DTDs/PropertyList-1.0.dtd">
<plist version="1.0">
<dict>
    <key>Label</key>
    <string>{{.Label}}</string>
    <key>ProgramArguments</key>
    <array>
        <string>{{.NodeBinDir}}/node</string>
        <string>{{.NodeBinDir}}/flowfuse-device-agent</string>
    </array>
    <key>UserName</key>
    <string>{{.User}}</string>
    <key>RunAtLoad</key>
    <true/>
    <key>KeepAlive</key>
    <true/>
    <key>StandardOutPath</key>
    <string>{{.LogFile}}</string>
    <key>StandardErrorPath</key>
    <string>{{.ErrorFile}}</string>
    <key>WorkingDirectory</key>
    <string>{{.WorkDir}}</string>
    <key>EnvironmentVariables</key>
    <dict>
        <key>NODE_OPTIONS</key>
        <string>--max_old_space_size=512</string>
        <key>PATH</key>
        <string>{{.NodeBinDir}}:/usr/local/bin:/usr/bin:/bin:/usr/sbin:/sbin</string>
    </dict>
</dict>
</plist>`

const newsyslogTemplate = `
{{.LogFile}} {{.User}}: 640 5 * $D0 J
{{.ErrorFile}} {{.User}}: 640 5 * $D0 J
=======
const OpenRCServiceTemplate = `#!/sbin/openrc-run

name="FlowFuse Device Agent"
description="FlowFuse Device Agent"
supervisor="supervise-daemon"
command="{{.NodeBinDir}}/flowfuse-device-agent"
supervise_daemon_args=" -d {{.WorkDir}} --stdout {{.LogFile}} --stderr {{.ErrorLogFile}} -e "PATH=\"{{.NodeBinDir}}:/usr/local/sbin:/usr/local/bin:/usr/sbin:/usr/bin:/sbin:/bin"\""
command_user="{{.User}}"

depend() {
    use net logger
}
>>>>>>> bae1fd2d
`<|MERGE_RESOLUTION|>--- conflicted
+++ resolved
@@ -98,7 +98,6 @@
 
 exit 0`
 
-<<<<<<< HEAD
 // LaunchdTemplate is the template for the launchd property list file
 const launchdTemplate = `<?xml version="1.0" encoding="UTF-8"?>
 <!DOCTYPE plist PUBLIC "-//Apple//DTD PLIST 1.0//EN" "http://www.apple.com/DTDs/PropertyList-1.0.dtd">
@@ -136,7 +135,8 @@
 const newsyslogTemplate = `
 {{.LogFile}} {{.User}}: 640 5 * $D0 J
 {{.ErrorFile}} {{.User}}: 640 5 * $D0 J
-=======
+`
+
 const OpenRCServiceTemplate = `#!/sbin/openrc-run
 
 name="FlowFuse Device Agent"
@@ -149,5 +149,4 @@
 depend() {
     use net logger
 }
->>>>>>> bae1fd2d
 `