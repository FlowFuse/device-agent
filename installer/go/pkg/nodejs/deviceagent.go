--- conflicted
+++ resolved
@@ -73,6 +73,7 @@
 
 // UninstallDeviceAgent removes the FlowFuse Device Agent package from the system.
 // It uninstalls the package using the local npm, running the uninstall command with
+// It uninstalls the package using the local npm, running the uninstall command with
 // the appropriate permissions based on the operating system.
 //
 // Parameters:
@@ -172,15 +173,11 @@
 	// Create configure command
 	switch runtime.GOOS {
 	case "linux":
-<<<<<<< HEAD
-		configureCmd = exec.Command("sudo", "--preserve-env=PATH", "-u", serviceUser, deviceAgentPath, "-o", token, "-u", url, "--otc-no-start", "--otc-no-import")
+		configureCmd = exec.Command("sudo", "--preserve-env=PATH", "-u", serviceUser, deviceAgentPath, "-o", token, "-u", url, "--otc-no-start")
 		env := os.Environ()
 		configureCmd.Env = append(env, newPath)
 	case "windows":
-		configureCmd = exec.Command("cmd", "/C", deviceAgentPath, "-o", token, "-u", url, "--otc-no-start", "--otc-no-import")
-=======
-		configureCmd = exec.Command("sudo", "--preserve-env=PATH", "-u", serviceUser, deviceAgentPath, "-o", token, "-u", url, "--otc-no-start")
->>>>>>> bbfdc658
+		configureCmd = exec.Command("cmd", "/C", deviceAgentPath, "-o", token, "-u", url, "--otc-no-start")
 		env := os.Environ()
 		configureCmd.Env = append(env, newPath)
 	default:
