--- conflicted
+++ resolved
@@ -170,13 +170,8 @@
 	}
 
 	// Getting full path to flowfuse-device-agent binary
-<<<<<<< HEAD
 	if runtime.GOOS == "linux" || runtime.GOOS == "darwin" {
-		deviceAgentPath = filepath.Join(nodeBinDir, "flowfuse-device-agent")
-=======
-	if runtime.GOOS == "linux" {
 		deviceAgentPath = filepath.Join(nodeBinDirPath, "flowfuse-device-agent")
->>>>>>> a8920b10
 	} else {
 		deviceAgentPath = filepath.Join(nodeBinDirPath, "flowfuse-device-agent.cmd")
 	}
@@ -184,13 +179,8 @@
 	// Create configure command
 	var configureCmd *exec.Cmd
 	switch runtime.GOOS {
-<<<<<<< HEAD
 	case "linux", "darwin":
-		configureCmd = exec.Command("sudo", "--preserve-env=PATH", "-u", serviceUser, deviceAgentPath, "-o", token, "-u", url, "--otc-no-start", "--otc-no-import")
-=======
-	case "linux":
 		configureCmd = exec.Command("sudo", "--preserve-env=PATH", "-u", serviceUser, deviceAgentPath, "-o", token, "-u", url, "--otc-no-start")
->>>>>>> a8920b10
 		env := os.Environ()
 		configureCmd.Env = append(env, newPath)
 	case "windows":
