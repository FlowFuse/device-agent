package nodejs

import (
	"fmt"
	"io"
	"net/http"
	"os"
	"os/exec"
	"path/filepath"
	"runtime"
	"strconv"
	"strings"

	"github.com/flowfuse/device-agent-installer/pkg/logger"
	"github.com/flowfuse/device-agent-installer/pkg/utils"
)

// NodeDir is the directory where Node.js files will be stored
const NodeDir = "node"

var nodeBaseDir string
var nodeBinPath string
var npmBinPath string

// EnsureNodeJs validates and ensures that the specified Node.js version is installed.
// It checks if the version string is in a valid semver format and whether the specified 
// Node.js version is already installed. If not, it installs the required version.
//
// Parameters:
//   - versionStr: The Node.js version to ensure (in semver format, e.g., "20.19.0")
//   - baseDir: The base directory where Node.js should be installed or located
//
// Returns:
//   - error: nil if Node.js is already installed or successfully installed, otherwise an error
func EnsureNodeJs(versionStr string, baseDir string) error {
	// Validate that the version string is in semver format (x.y.z)
	parts := strings.Split(versionStr, ".")
	if len(parts) < 1 {
		logger.Error("Invalid Node.js version format: %s", versionStr)
		return fmt.Errorf("invalid Node.js version format: %s, expected semver format like 20.19.0", versionStr)
	}

	setNodeDirectories(baseDir)

	if isNodeInstalled(versionStr) {
		logger.Info("Node.js version %s found.", versionStr)
		return nil
	}

	return installNodeJs(versionStr)
}

// isNodeInstalled checks if Node.js is installed with a specific version.
// It verifies if the node binary exists at the expected path and compares
// the installed version with the specified version string.
//
// Parameters:
//   - versionStr: The version string to compare against (format: "x.y.z").
//
// Returns:
//   - bool: true if Node.js is installed and the installed version matches
//     or is compatible with the specified version, false otherwise.
func isNodeInstalled(versionStr string) bool {
	if _, err := os.Stat(nodeBinPath); os.IsNotExist(err) {
		return false
	}
	logger.Debug("Node.js binary found at %s", nodeBinPath)

	cmd := exec.Command(nodeBinPath, "-v")
	output, err := cmd.CombinedOutput()
	logger.Debug("Node.js version command output: %s", string(output))
	if err != nil {
		return false
	}

	installedVersionStr := strings.TrimSpace(string(output))
	if len(installedVersionStr) > 1 && installedVersionStr[0] == 'v' {
		installedVersionStr = installedVersionStr[1:]
		return compareVersions(installedVersionStr, versionStr)
	}

	return false
}


// compareVersions checks if the installed version is greater than or equal to the requested version.
// It performs a semantic versioning comparison by splitting the version strings into major, minor, and patch components.
// The function compares each component in order of significance (major, then minor, then patch).
// If the installed version is greater than or equal to the requested version at any level, it returns true.
// If the comparison cannot be made properly (e.g., invalid version format), it returns false.
//
// Parameters:
//   - installed: A string representing the currently installed version (e.g., "16.14.0")
//   - requested: A string representing the minimum required version (e.g., "14.0.0")
//
// Returns:
//   - bool: true if the installed version meets or exceeds the requested version, false otherwise
func compareVersions(installed, requested string) bool {
	installedParts := strings.Split(installed, ".")
	requestedParts := strings.Split(requested, ".")

	// Compare major version first
	if len(installedParts) > 0 && len(requestedParts) > 0 {
		installedMajor, _ := strconv.Atoi(installedParts[0])
		requestedMajor, _ := strconv.Atoi(requestedParts[0])

		if installedMajor > requestedMajor {
			return true
		} else if installedMajor < requestedMajor {
			return false
		}

		// If major versions are equal, compare minor versions
		if len(installedParts) > 1 && len(requestedParts) > 1 {
			installedMinor, _ := strconv.Atoi(installedParts[1])
			requestedMinor, _ := strconv.Atoi(requestedParts[1])

			if installedMinor > requestedMinor {
				return true
			} else if installedMinor < requestedMinor {
				return false
			}

			// If minor versions are equal, compare patch versions
			if len(installedParts) > 2 && len(requestedParts) > 2 {
				installedPatch, _ := strconv.Atoi(installedParts[2])
				requestedPatch, _ := strconv.Atoi(requestedParts[2])

				return installedPatch >= requestedPatch
			}
		}
	}

	// If we can't properly compare versions, be conservative and return false
	return false
}

// setNodeDirectories configures the Node.js and NPM executable paths based on the provided base directory.
// It sets global path variables for the Node.js installation directory, the Node.js executable,
// and the NPM executable, with appropriate file extensions based on the operating system.
// It also logs the configured paths at debug level.
//
// Parameters:
//   - basedir: The base directory where Node.js is or will be installed.
func setNodeDirectories(basedir string) {
	nodeBaseDir = filepath.Join(basedir, NodeDir)
	if runtime.GOOS == "windows" {
		nodeBinPath = filepath.Join(nodeBaseDir, "node.exe")
		npmBinPath = filepath.Join(nodeBaseDir, "npm.cmd")
	} else {
		nodeBinPath = filepath.Join(nodeBaseDir, "bin", "node")
		npmBinPath = filepath.Join(nodeBaseDir, "bin", "npm")
	}
	logger.Debug("Node.js base dir: %s", nodeBaseDir)
	logger.Debug("Node.js path: %s", nodeBinPath)
	logger.Debug("NPM path: %s", npmBinPath)
}

// GetNodePath returns the path to the Node.js binary.
// The path is stored in the global variable nodeBinPath, which is set during initialization.
// This function is used to access the Node.js binary location across the application.
func GetNodePath() string {
	return nodeBinPath
}

// GetNpmPath returns the path to the npm binary.
// The path is determined during initialization and stored in npmBinPath.
func GetNpmPath() string {
	return npmBinPath
}

// GetNodeBinDir returns the path to the Node.js binary directory.
// This is calculated by joining the Node.js base directory with "bin".
func GetNodeBinDir() string {
	if runtime.GOOS == "windows" {
		return nodeBaseDir
	} else {
		return filepath.Join(nodeBaseDir, "bin")
	}
}

// installNodeJs installs the specified version of Node.js.
// It creates the necessary installation directory with appropriate permissions,
// downloads the Node.js binary from the official source, and extracts it.
// On Linux, it uses sudo to create the installation directory and set permissions.
//
// Parameters:
//   - version: The Node.js version to install (e.g., "16.14.2")
//
// Returns:
//   - error: An error if any step of the installation process fails
func installNodeJs(version string) error {
	logger.Info("Installing Node.js %s...", version)

	// Create the installation directory
	if runtime.GOOS == "linux" {
		logger.Debug("Creating directory %s (requires sudo)...", nodeBaseDir)
		mkdirCmd := exec.Command("sudo", "mkdir", "-p", nodeBaseDir)
		if output, err := mkdirCmd.CombinedOutput(); err != nil {
			return fmt.Errorf("failed to create Node.js installation directory: %w\nOutput: %s", err, output)
		}

		chmodCmd := exec.Command("sudo", "chmod", "755", nodeBaseDir)
		if output, err := chmodCmd.CombinedOutput(); err != nil {
			return fmt.Errorf("failed to set directory permissions: %w\nOutput: %s", err, output)
		}

		chownCmd := exec.Command("sudo", "chown", utils.ServiceUsername, nodeBaseDir)
		if output, err := chownCmd.CombinedOutput(); err != nil {
			return fmt.Errorf("failed to set directory ownership: %w\nOutput: %s", err, output)
		}
	} else {
		if err := os.MkdirAll(nodeBaseDir, 0755); err != nil {
			return fmt.Errorf("failed to create Node.js installation directory: %w", err)
		}
	}

	downloadURL, err := getNodeDownloadURL(version)
	if err != nil {
		return err
	}

	return downloadAndExtractNode(downloadURL, version)
}

// getNodeDownloadURL constructs the download URL for NodeJS based on the specified version
// and the current system's architecture and operating system.
//
// The function supports the following architectures:
// - amd64 (mapped to x64)
// - 386 (mapped to x86)
// - arm64
// - arm (mapped to armv7l)
//
// Currently, only the Linux operating system is supported.
//
// Parameters:
//   - version: The NodeJS version string (without the 'v' prefix)
//
// Returns:
//   - A string containing the complete URL to download the appropriate NodeJS tarball
//   - An error if the current architecture or operating system is unsupported
func getNodeDownloadURL(version string) (string, error) {
	var baseUrl string 
	var arch string
	switch runtime.GOARCH {
	case "amd64":
		arch = "x64"
	case "386":
		arch = "x86"
	case "arm64":
		arch = "arm64"
	case "arm":
		arch = "armv7l"
	default:
		return "", fmt.Errorf("unsupported architecture: %s", runtime.GOARCH)
	}

	if utils.UseOfficialNodejs() {
		baseUrl = fmt.Sprintf("https://nodejs.org/dist/v%s", version)
	} else {
		baseUrl = fmt.Sprintf("https://unofficial-builds.nodejs.org/download/release/v%s", version)
	}

	switch runtime.GOOS {
	case "linux":
<<<<<<< HEAD
		return fmt.Sprintf("%s/node-v%s-linux-%s.tar.gz", baseURL, version, arch), nil
	case "windows":
		return fmt.Sprintf("%s/node-v%s-win-%s.zip", baseURL, version, arch), nil
=======
		if utils.IsAlpine() {
			arch += "-musl"
		}
		return fmt.Sprintf("%s/node-v%s-linux-%s.tar.gz", baseUrl, version, arch), nil
>>>>>>> 9b694896
	default:
		return "", fmt.Errorf("unsupported operating system: %s", runtime.GOOS)
	}
}

// downloadAndExtractNode downloads Node.js from the specified URL and extracts it to the 
// appropriate location on the filesystem.
//
// It creates a temporary file, downloads the Node.js archive from the provided URL,
// and extracts it based on the archive format (currently only supports .tar.gz).
// On Linux systems, it also sets appropriate ownership and permissions for the 
// Node.js executable files and directories.
//
// Parameters:
//   - url: The URL to download Node.js archive from
//   - version: The version of Node.js being installed (used for extraction)
//
// Returns:
//   - error: An error if any step of the download, extraction or permission setting fails
func downloadAndExtractNode(url, version string) error {
	logger.Debug("Downloading Node.js from %s", url)

	// Create a temporary file for the download
	tempFile, err := os.CreateTemp("", "nodejs-download")
	if err != nil {
		return fmt.Errorf("failed to create temporary file: %w", err)
	}
	defer os.Remove(tempFile.Name())
	defer tempFile.Close()

	// Download the file
	resp, err := http.Get(url)
	if err != nil {
		return fmt.Errorf("failed to download Node.js: %w", err)
	}
	defer resp.Body.Close()

	if resp.StatusCode != http.StatusOK {
		return fmt.Errorf("failed to download Node.js: HTTP status %d", resp.StatusCode)
	}

	_, err = io.Copy(tempFile, resp.Body)
	if err != nil {
		return fmt.Errorf("failed to save Node.js download: %w", err)
	}

	// Close the file before extraction
	tempFile.Close()

	logger.Debug("Extracting Node.js...")

	// Extract based on file type
	if strings.HasSuffix(url, ".tar.gz") {
		err = utils.ExtractTarGz(tempFile.Name(), nodeBaseDir, version)
	} else if strings.HasSuffix(url, ".zip") {
		err = utils.ExtractZip(tempFile.Name(), nodeBaseDir, version)
	} else {
		err = fmt.Errorf("unsupported archive format")
	}

	if err != nil {
		return fmt.Errorf("failed to extract Node.js: %w", err)
	}

	// Set the correct permissions for executable files
	if runtime.GOOS == "linux" {
		logger.Debug("Setting execute permissions for Node.js binaries...")

		chownCmd := exec.Command("sudo", "chown", "-R", utils.ServiceUsername, nodeBaseDir)
		if output, err := chownCmd.CombinedOutput(); err != nil {
			return fmt.Errorf("failed to set directory ownership: %w\nOutput: %s", err, output)
		}

		nodeBinCmd := exec.Command("sudo", "chmod", "755", nodeBinPath)
		if output, err := nodeBinCmd.CombinedOutput(); err != nil {
			return fmt.Errorf("failed to set permissions for node executable: %w\nOutput: %s", err, output)
		}

		npmBinCmd := exec.Command("sudo", "chmod", "755", npmBinPath)
		if output, err := npmBinCmd.CombinedOutput(); err != nil {
			return fmt.Errorf("failed to set permissions for npm executable: %w\nOutput: %s", err, output)
		}

		binDirCmd := exec.Command("sudo", "chmod", "-R", "755", filepath.Join(nodeBaseDir, "bin"))
		if output, err := binDirCmd.CombinedOutput(); err != nil {
			return fmt.Errorf("failed to set permissions for bin directory: %w\nOutput: %s", err, output)
		}
<<<<<<< HEAD
	} else {
		if err := os.Chmod(nodeBinPath, 0755); err != nil {
			return fmt.Errorf("failed to set permissions for node executable: %w", err)
=======
	}

	logger.Info("Node.js installed successfully!")
	return nil
}

// extractTarGz extracts a Node.js tar.gz archive to the specified destination directory.
//
// This function handles the extraction of a Node.js tar.gz archive and manages the necessary permissions.
// On Linux, it first extracts the archive to a temporary directory and then uses sudo to move the files
// to the destination directory with proper ownership and permissions.
//
// Parameters:
//   - tarGzFile: Path to the Node.js tar.gz archive file.
//   - destDir: Destination directory where the contents should be extracted.
//   - version: Node.js version string used to identify the root directory in the archive.
//
// Returns:
//   - error: If any step in the extraction process fails, an error is returned with details.
//
// Notes:
//   - Currently only supports Linux platforms.
//   - Requires sudo privileges to set proper ownership and permissions.
//   - Handles directory creation, file extraction, symbolic links, and permission setting.
func extractTarGz(tarGzFile, destDir, version string) error {
	file, err := os.Open(tarGzFile)
	if err != nil {
		return err
	}
	defer file.Close()

	gzipReader, err := gzip.NewReader(file)
	if err != nil {
		return err
	}
	defer gzipReader.Close()

	tarReader := tar.NewReader(gzipReader)

	// Get the root directory name in the archive
	var archSuffix string
	var rootDir string
	if runtime.GOOS == "linux" { 
		if runtime.GOARCH == "amd64" {
			archSuffix = "x64"
		} else if runtime.GOARCH == "386" {
			archSuffix = "x86"
		} else if runtime.GOARCH == "arm" {
			archSuffix = "armv7l"
		} else {
			archSuffix = runtime.GOARCH
		}
		if utils.IsAlpine() {
			archSuffix += "-musl"
		}
		rootDir = fmt.Sprintf("node-v%s-linux-%s", version, archSuffix)
	}

	if runtime.GOOS == "linux" {
		// Create a temporary directory
		tempExtractDir, err := os.MkdirTemp("", "nodejs-extract-")
		if err != nil {
			return fmt.Errorf("failed to create temporary extraction directory: %w", err)
		}
		defer os.RemoveAll(tempExtractDir)

		// First, extract to a temporary directory that doesn't require elevated privileges
		for {
			header, err := tarReader.Next()
			if err == io.EOF {
				break
			}
			if err != nil {
				return err
			}

			// Skip if it's the root directory
			if header.Name == rootDir || header.Name == rootDir+"/" {
				continue
			}

			// Remove root directory from path
			relPath := strings.TrimPrefix(header.Name, rootDir)
			relPath = strings.TrimPrefix(relPath, "/")

			if relPath == "" {
				continue
			}

			tempPath := filepath.Join(tempExtractDir, relPath)

			switch header.Typeflag {
			case tar.TypeDir:
				if err := os.MkdirAll(tempPath, 0755); err != nil {
					return err
				}
			case tar.TypeReg:
				if err := os.MkdirAll(filepath.Dir(tempPath), 0755); err != nil {
					return err
				}

				outFile, err := os.Create(tempPath)
				if err != nil {
					return err
				}

				if _, err := io.Copy(outFile, tarReader); err != nil {
					outFile.Close()
					return err
				}
				outFile.Close()

				if err := os.Chmod(tempPath, os.FileMode(header.Mode)); err != nil {
					return err
				}
			case tar.TypeSymlink:
				if err := os.Symlink(header.Linkname, tempPath); err != nil {
					return err
				}
			}
		}

		// Copy the content from temp dir to the destination using sudo
		logger.Debug("Moving extracted files to %s (requires sudo)...", destDir)

		// Ensure the destination directory exists with proper permissions
		mkdirCmd := exec.Command("sudo", "mkdir", "-p", destDir)
		if output, err := mkdirCmd.CombinedOutput(); err != nil {
			return fmt.Errorf("failed to create destination directory: %w\nOutput: %s", err, output)
		}

		// Copy the extracted files from temp dir to destination
		cpCmd := exec.Command("sudo", "cp", "-a", tempExtractDir+"/.", destDir)
		if output, err := cpCmd.CombinedOutput(); err != nil {
			return fmt.Errorf("failed to copy extracted files: %w\nOutput: %s", err, output)
		}

		// Set ownership of all files to the service user
		chownCmd := exec.Command("sudo", "chown", "-R", utils.ServiceUsername+":"+utils.ServiceUsername, destDir)
		chmodCmd := exec.Command("sudo", "chmod", "755", destDir)
		if output, err := chmodCmd.CombinedOutput(); err != nil {
			return fmt.Errorf("failed to set directory permissions: %w\nOutput: %s", err, output)
>>>>>>> 9b694896
		}
		if err := os.Chmod(npmBinPath, 0755); err != nil {
			return fmt.Errorf("failed to set permissions for npm executable: %w", err)
		}
	}

	logger.Info("Node.js installed successfully!")
	return nil
}<|MERGE_RESOLUTION|>--- conflicted
+++ resolved
@@ -264,16 +264,12 @@
 
 	switch runtime.GOOS {
 	case "linux":
-<<<<<<< HEAD
-		return fmt.Sprintf("%s/node-v%s-linux-%s.tar.gz", baseURL, version, arch), nil
-	case "windows":
-		return fmt.Sprintf("%s/node-v%s-win-%s.zip", baseURL, version, arch), nil
-=======
 		if utils.IsAlpine() {
 			arch += "-musl"
 		}
 		return fmt.Sprintf("%s/node-v%s-linux-%s.tar.gz", baseUrl, version, arch), nil
->>>>>>> 9b694896
+	case "windows":
+		return fmt.Sprintf("%s/node-v%s-win-%s.zip", baseUrl, version, arch), nil
 	default:
 		return "", fmt.Errorf("unsupported operating system: %s", runtime.GOOS)
 	}
@@ -361,154 +357,9 @@
 		if output, err := binDirCmd.CombinedOutput(); err != nil {
 			return fmt.Errorf("failed to set permissions for bin directory: %w\nOutput: %s", err, output)
 		}
-<<<<<<< HEAD
 	} else {
 		if err := os.Chmod(nodeBinPath, 0755); err != nil {
 			return fmt.Errorf("failed to set permissions for node executable: %w", err)
-=======
-	}
-
-	logger.Info("Node.js installed successfully!")
-	return nil
-}
-
-// extractTarGz extracts a Node.js tar.gz archive to the specified destination directory.
-//
-// This function handles the extraction of a Node.js tar.gz archive and manages the necessary permissions.
-// On Linux, it first extracts the archive to a temporary directory and then uses sudo to move the files
-// to the destination directory with proper ownership and permissions.
-//
-// Parameters:
-//   - tarGzFile: Path to the Node.js tar.gz archive file.
-//   - destDir: Destination directory where the contents should be extracted.
-//   - version: Node.js version string used to identify the root directory in the archive.
-//
-// Returns:
-//   - error: If any step in the extraction process fails, an error is returned with details.
-//
-// Notes:
-//   - Currently only supports Linux platforms.
-//   - Requires sudo privileges to set proper ownership and permissions.
-//   - Handles directory creation, file extraction, symbolic links, and permission setting.
-func extractTarGz(tarGzFile, destDir, version string) error {
-	file, err := os.Open(tarGzFile)
-	if err != nil {
-		return err
-	}
-	defer file.Close()
-
-	gzipReader, err := gzip.NewReader(file)
-	if err != nil {
-		return err
-	}
-	defer gzipReader.Close()
-
-	tarReader := tar.NewReader(gzipReader)
-
-	// Get the root directory name in the archive
-	var archSuffix string
-	var rootDir string
-	if runtime.GOOS == "linux" { 
-		if runtime.GOARCH == "amd64" {
-			archSuffix = "x64"
-		} else if runtime.GOARCH == "386" {
-			archSuffix = "x86"
-		} else if runtime.GOARCH == "arm" {
-			archSuffix = "armv7l"
-		} else {
-			archSuffix = runtime.GOARCH
-		}
-		if utils.IsAlpine() {
-			archSuffix += "-musl"
-		}
-		rootDir = fmt.Sprintf("node-v%s-linux-%s", version, archSuffix)
-	}
-
-	if runtime.GOOS == "linux" {
-		// Create a temporary directory
-		tempExtractDir, err := os.MkdirTemp("", "nodejs-extract-")
-		if err != nil {
-			return fmt.Errorf("failed to create temporary extraction directory: %w", err)
-		}
-		defer os.RemoveAll(tempExtractDir)
-
-		// First, extract to a temporary directory that doesn't require elevated privileges
-		for {
-			header, err := tarReader.Next()
-			if err == io.EOF {
-				break
-			}
-			if err != nil {
-				return err
-			}
-
-			// Skip if it's the root directory
-			if header.Name == rootDir || header.Name == rootDir+"/" {
-				continue
-			}
-
-			// Remove root directory from path
-			relPath := strings.TrimPrefix(header.Name, rootDir)
-			relPath = strings.TrimPrefix(relPath, "/")
-
-			if relPath == "" {
-				continue
-			}
-
-			tempPath := filepath.Join(tempExtractDir, relPath)
-
-			switch header.Typeflag {
-			case tar.TypeDir:
-				if err := os.MkdirAll(tempPath, 0755); err != nil {
-					return err
-				}
-			case tar.TypeReg:
-				if err := os.MkdirAll(filepath.Dir(tempPath), 0755); err != nil {
-					return err
-				}
-
-				outFile, err := os.Create(tempPath)
-				if err != nil {
-					return err
-				}
-
-				if _, err := io.Copy(outFile, tarReader); err != nil {
-					outFile.Close()
-					return err
-				}
-				outFile.Close()
-
-				if err := os.Chmod(tempPath, os.FileMode(header.Mode)); err != nil {
-					return err
-				}
-			case tar.TypeSymlink:
-				if err := os.Symlink(header.Linkname, tempPath); err != nil {
-					return err
-				}
-			}
-		}
-
-		// Copy the content from temp dir to the destination using sudo
-		logger.Debug("Moving extracted files to %s (requires sudo)...", destDir)
-
-		// Ensure the destination directory exists with proper permissions
-		mkdirCmd := exec.Command("sudo", "mkdir", "-p", destDir)
-		if output, err := mkdirCmd.CombinedOutput(); err != nil {
-			return fmt.Errorf("failed to create destination directory: %w\nOutput: %s", err, output)
-		}
-
-		// Copy the extracted files from temp dir to destination
-		cpCmd := exec.Command("sudo", "cp", "-a", tempExtractDir+"/.", destDir)
-		if output, err := cpCmd.CombinedOutput(); err != nil {
-			return fmt.Errorf("failed to copy extracted files: %w\nOutput: %s", err, output)
-		}
-
-		// Set ownership of all files to the service user
-		chownCmd := exec.Command("sudo", "chown", "-R", utils.ServiceUsername+":"+utils.ServiceUsername, destDir)
-		chmodCmd := exec.Command("sudo", "chmod", "755", destDir)
-		if output, err := chmodCmd.CombinedOutput(); err != nil {
-			return fmt.Errorf("failed to set directory permissions: %w\nOutput: %s", err, output)
->>>>>>> 9b694896
 		}
 		if err := os.Chmod(npmBinPath, 0755); err != nil {
 			return fmt.Errorf("failed to set permissions for npm executable: %w", err)
