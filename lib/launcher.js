const childProcess = require('child_process')
const { existsSync } = require('fs')
const fs = require('fs/promises')
const path = require('path')
const { log, info, debug, warn, NRlog } = require('./logging/log')
const { copyDir } = require('./utils')

const MIN_RESTART_TIME = 10000 // 10 seconds
const MAX_RESTART_COUNT = 5

/** How long wait for Node-RED to cleanly stop before killing */
const NODE_RED_STOP_TIMEOUT = 10000

const packageJSONTemplate = {
    name: 'flowfuse-project',
    description: 'A FlowFuse Project',
    private: true,
    version: '0.0.1',
    dependencies: {

    }
}

class Launcher {
    constructor (config, application, project, snapshot, settings, mode) {
        this.config = config
        this.application = application
        this.project = project
        this.snapshot = snapshot
        this.settings = settings
        this.mode = mode
        this.restartCount = 0
        this.startTime = []
        this.state = 'stopped'
<<<<<<< HEAD
        this.auditLogURL = `${this.config.forgeURL}/logging/device/${this.config.deviceId}/audit`
=======

        // A callback function that will be set if the launcher is waiting
        // for Node-RED to exit
        this.exitCallback = null

>>>>>>> 22d7c173
        this.projectDir = path.join(this.config.dir, 'project')

        this.files = {
            packageJSON: path.join(this.projectDir, 'package.json'),
            flows: path.join(this.projectDir, 'flows.json'),
            credentials: path.join(this.projectDir, 'flows_cred.json'),
            settings: path.join(this.projectDir, 'settings.js'),
            userSettings: path.join(this.projectDir, 'settings.json'),
            themeDir: path.join(this.projectDir, 'node_modules', '@flowfuse', 'nr-theme'),
            npmrc: path.join(this.projectDir, '.npmrc')
        }
    }

    async writePackage () {
        debug(`Updating package.json: ${this.files.packageJSON}`)
        const packageData = JSON.parse(JSON.stringify(packageJSONTemplate))
        packageData.dependencies = JSON.parse(JSON.stringify(this.snapshot.modules))
        packageData.version = `0.0.0-${this.snapshot.id}`
        packageData.name = this.snapshot.env.FF_PROJECT_NAME
        if (this.snapshot.name && this.snapshot.description) {
            packageData.description = `${this.snapshot.name} - ${this.snapshot.description}`
        }
        await fs.writeFile(this.files.packageJSON, JSON.stringify(packageData, ' ', 2))
        await fs.rm(path.join(this.projectDir, '.config.nodes.json'), { force: true })
        await fs.rm(path.join(this.projectDir, '.config.nodes.json.backup'), { force: true })
    }

    async readPackage () {
        debug(`Reading package.json: ${this.files.packageJSON}`)
        const data = {
            modules: {},
            version: '',
            name: '',
            description: ''
        }
        try {
            const packageJSON = await fs.readFile(this.files.packageJSON)
            const packageData = JSON.parse(packageJSON)
            data.modules = packageData.dependencies
            data.version = packageData.version
            data.name = packageData.name
            data.description = packageData.descriptions
        } catch (e) {
            console.error(e)
        }
        return data
    }

    async installDependencies () {
        info('Installing dependencies')
        if (this.config.moduleCache) {
            info('Using module_cache')
            const sourceDir = path.join(this.config.dir, 'module_cache/node_modules')
            const targetDir = path.join(this.projectDir, 'node_modules')
            try {
                await fs.access(sourceDir)
            } catch (ee) {
                return Promise.reject(ee)
            }

            if (existsSync(targetDir)) {
                await fs.rm(targetDir, { force: true, recursive: true })
            }

            return fs.symlink(sourceDir, targetDir, 'dir')
        } else {
            return new Promise((resolve, reject) => {
                childProcess.exec('npm install --production', {
                    cwd: this.projectDir
                }, (error, stdout, stderr) => {
                    if (!error) {
                        resolve()
                    } else {
                        warn('Install failed')
                        warn(stderr)
                        reject(error)
                    }
                })
            })
        }
    }

    async writeFlow () {
        debug(`Updating flows file: ${this.files.flows}`)
        const flows = JSON.stringify(this.snapshot.flows)
        return fs.writeFile(this.files.flows, flows)
    }

    async readFlow () {
        debug(`Reading flows file: ${this.files.flows}`)
        const flows = await fs.readFile(this.files.flows, 'utf8')
        return JSON.parse(flows)
    }

    async writeCredentials () {
        debug(`Updating credentials file: ${this.files.credentials}`)
        const credentials = JSON.stringify(this.snapshot.credentials || {})
        return fs.writeFile(this.files.credentials, credentials)
    }

    async readCredentials () {
        debug(`Reading credentials file: ${this.files.flows}`)
        const creds = await fs.readFile(this.files.credentials, 'utf8')
        return JSON.parse(creds)
    }

    async writeSettings () {
        debug(`Updating settings file: ${this.files.userSettings}`)
        const templatePath = path.join(__dirname, './template/template-settings.js')
        await fs.copyFile(templatePath, this.files.settings)

        let teamID
        let projectLink
        if (this.config.brokerUsername) {
            // Parse the teamID out of the brokerUsername
            teamID = this.config.brokerUsername.split(':')[1]
            projectLink = {
                token: this.config.token,
                broker: {
                    url: this.config.brokerURL,
                    username: this.config.brokerUsername,
                    password: this.config.brokerPassword
                }
            }
        }

        const themeName = this.config.theme || 'forge-light'

        const settings = {
            credentialSecret: this.config.credentialSecret,
            port: this.config.port,
            codeEditor: this.settings?.codeEditor || 'monaco',
            [themeName]: { launcherVersion: this.config.version, forgeURL: this.config.forgeURL, projectURL: `${this.config.forgeURL}/device/${this.config.deviceId}/overview` },
            editorTheme: {
                theme: themeName,
                codeEditor: {
                    lib: this.settings?.codeEditor || this.config.codeEditor || 'monaco'
                },
                // library: TODO
                tours: false,
                palette: {}
            },
            flowforge: {
                forgeURL: this.config.forgeURL,
                projectID: this.project || undefined,
                applicationID: this.application || undefined,
                teamID,
                deviceId: this.config.deviceId,
                auditLogger: {
                    url: this.auditLogURL,
                    token: this.config.token,
                    bin: path.join(__dirname, 'auditLogger', 'index.js')
                },
                projectLink
            }
        }

        // if licensed, add palette catalogues
        if (this.config.licensed) {
            if (this.snapshot?.settings?.palette?.catalogue !== undefined) {
                settings.editorTheme.palette.catalogue = this.snapshot.settings.palette.catalogue
            }
        }

        // if licensed, add shared library config
        if (this.config.licensed) {
            settings.nodesDir = [
                path.join(__dirname, 'plugins', 'node_modules', '@flowforge', 'flowforge-library-plugin')
            ]
            const sharedLibraryConfig = {
                id: 'flowfuse-team-library',
                type: 'flowfuse-team-library',
                label: 'Team Library',
                icon: 'font-awesome/fa-users',
                baseURL: this.config.forgeURL + '/storage', // Ideally, this would come from the model via API however it is currently just a virtual column of forgeURL + '/storage'
                projectID: settings.flowforge.projectID,
                applicationID: settings.flowforge.applicationID,
                libraryID: settings.flowforge.teamID,
                token: this.config.token
            }
            settings.editorTheme.library = {
                sources: [sharedLibraryConfig]
            }
        }
        if (this.config.https) {
            // The `https` config can contain any valid setting from the Node-RED
            // https object. For convenience, the `key`, `ca` and `cert` settings
            // have `*Path` equivalents that can be used to provide a path to load
            // the corresponding values from. The loading of the file contents
            // is done in settings.js - but we validate the files exist here to
            // ensure the config looks valid.
            const httpsErrors = []
            ;['keyPath', 'caPath', 'certPath'].forEach(key => {
                if (this.config.https[key]) {
                    if (!existsSync(this.config.https[key])) {
                        httpsErrors.push(`https.${key} file not found: ${this.config.https[key]}`)
                    }
                }
            })
            if (httpsErrors.length > 0) {
                warn('Invalid HTTPS configuration:')
                httpsErrors.forEach(err => warn(` - ${err}`))
                delete this.config.https
            } else {
                settings.https = this.config.https
            }
        }

        if (this.config.httpStatic) {
            // The `httpStatic` config is passed straight through to Node-RED
            settings.httpStatic = this.config.httpStatic
        }
        await fs.writeFile(this.files.userSettings, JSON.stringify(settings))
    }

    /**
     * Write .npmrc file
     */
    async writeNPMRCFile () {
        if (this.snapshot.settings?.palette?.npmrc) {
            await fs.writeFile(this.files.npmrc, this.snapshot.settings.palette.npmrc)
        } else {
            if (existsSync(this.files.npmrc)) {
                await fs.rm(this.files.npmrc)
            }
        }
    }

    /**
     * Write the configuration files to disk
     * @param {Object} options Save options
     * @param {boolean} options.updateSnapshot Update the snapshot (flows, credentials, package.json)
     * @param {boolean} options.updateSettings Update the settings (settings.js, settings.json)
     */
    async writeConfiguration (options = { updateSnapshot: true, updateSettings: true }) {
        info('Updating configuration files')
        await fs.mkdir(this.projectDir, { recursive: true })
        if (!options || options.updateSnapshot) {
            await this.writeNPMRCFile()
            await this.writePackage()
            await this.installDependencies()
            await this.writeFlow()
            await this.writeCredentials()
        }
        if (!options || options.updateSettings === true) {
            await this.writeSettings()
        }
    }

    async writeThemeFiles () {
        info('Updating theme files')
        const sourceDir1 = path.join(__dirname, '..', 'node_modules', '@flowfuse', 'nr-theme')
        const sourceDir2 = path.join(__dirname, '..', '..', 'nr-theme')
        const sourceDir = existsSync(sourceDir1) ? sourceDir1 : sourceDir2
        const targetDir = path.join(this.projectDir, 'node_modules', '@flowfuse', 'nr-theme')
        try {
            if (!existsSync(sourceDir)) {
                info(`Could not write theme files. Theme not found: '${sourceDir}'`)
                return
            }
            if (!existsSync(targetDir)) {
                await fs.mkdir(targetDir, { recursive: true })
            }
            await copyDir(sourceDir, targetDir, { recursive: true })
        } catch (error) {
            info(`Could not write theme files to disk: '${targetDir}'`)
        }
    }

    async start () {
        if (this.deferredStop) {
            await this.deferredStop
        }
        this.state = 'starting'
        if (!existsSync(this.projectDir) ||
            !existsSync(this.files.flows) ||
            !existsSync(this.files.credentials) ||
            !existsSync(this.files.settings) ||
            !existsSync(this.files.userSettings)
        ) {
            // If anything is missing - rewrite the whole project snapshot
            await this.writeConfiguration()
        } else {
            // All files exist - but it is possible that 'port' has changed
            // via CLI/config flag.
            // Rewrite the config file just to be sure
            await this.writeSettings()
        }

        if (!existsSync(this.files.themeDir)) {
            // As the theme may not present (due to earlier versions of the agent launcher),
            // we will independently write the theme files to the device project
            // (if the directory is not present)
            await this.writeThemeFiles()
        }

        const filterEnv = (env) =>
            Object.entries(env).reduce((acc, [key, value]) =>
                key.startsWith('FORGE') ? acc : { ...acc, [key]: value }, {})

        // According to https://github.com/flowforge/flowforge-nr-launcher/pull/145,
        // and in order to keep this feature coherent between launchers,
        // setting FORGE_EXPOSE_HOST_ENV on the container unlocks the host env propagation.
        const env = Object.assign({}, this.snapshot.env,
            process.env.FORGE_EXPOSE_HOST_ENV ? filterEnv(process.env) : {})
        if (this.settings?.env) {
            Object.assign(env, this.settings?.env)
        }

        // must always include the PATH so npm works
        env.PATH = process.env.PATH

        // Use local timezone if set, else use one from snapshot settings
        // this will be ignored on Windows as it does not use the TZ env var
        env.TZ = process.env.TZ ? process.env.TZ : this.settings?.settings?.timeZone

        info('Starting Node-RED')
        const appEnv = env
        const processArgs = [
            '-u',
            this.projectDir
        ]

        const processOptions = {
            windowHide: true,
            env: appEnv,
            stdio: ['ignore', 'pipe', 'pipe'],
            cwd: this.projectDir
        }

        const execPathJS = path.join(this.projectDir, 'node_modules', 'node-red', 'red.js')
        const execPath = process.execPath
        processArgs.unshift(
            '--max_old_space_size=512',
            execPathJS
        )
        debug(`CMD: ${execPath} ${processArgs.join(' ')}`)
        /** @type {childProcess.ChildProcess} */
        this.proc = childProcess.spawn(
            execPath,
            processArgs,
            processOptions
        )

        this.proc.on('spawn', () => {
            this.startTime.push(Date.now())
            if (this.startTime.length > MAX_RESTART_COUNT) {
                this.startTime.shift()
            }
            this.state = 'running'
        })

        this.proc.on('exit', async (code, signal) => {
            this.state = 'stopped'
            if (!this.shuttingDown) {
                let restart = true
                if (this.startTime.length === MAX_RESTART_COUNT) {
                    let avg = 0
                    for (let i = this.startTime.length - 1; i > 0; i--) {
                        avg += (this.startTime[i] - this.startTime[i - 1])
                    }
                    avg /= MAX_RESTART_COUNT
                    if (avg < MIN_RESTART_TIME) {
                        // restarting too fast
                        info('Node-RED restart loop detected - stopping')
                        this.state = 'crashed'
                        restart = false
                    }
                }
                if (restart) {
                    info('Node-RED stopped unexpectedly - restarting')
                    this.start()
                }
            } else {
                // is really shutting down (i.e. was commanded by the
                // agent, so we won't be doing an auto restart)
                if (this.exitCallback) {
                    this.exitCallback()
                }
            }
        })

        let stdoutBuffer = ''
        const handleLog = (data) => {
            stdoutBuffer += data
            let linebreak = stdoutBuffer.indexOf('\n')
            while (linebreak > -1) {
                const line = stdoutBuffer.substring(0, linebreak)
                if (line.length > 0) {
                    // console.log('[NR]', line)
                    NRlog(line, '[NR]')
                }
                stdoutBuffer = stdoutBuffer.substring(linebreak + 1)
                linebreak = stdoutBuffer.indexOf('\n')
            }
        }
        this.proc.stdout.on('data', handleLog)
        this.proc.stderr.on('data', handleLog)
    }

    async stop (clean) {
        info('Stopping Node-RED')
        if (this.deferredStop) {
            // A stop request is already inflight - return the existing deferred object
            return this.deferredStop
        }
        /** Operations that should be performed after the process has exited */
        const postShutdownOps = async () => {
            if (clean) {
                info('Cleaning instance directory')
                try {
                    await fs.rm(this.projectDir, { force: true, recursive: true })
                } catch (err) {
                    warn('Error cleaning instance directory', err)
                }
            }
        }

        if (this.proc) {
            this.shuttingDown = true
            // Setup a promise that will resolve once the process has really exited
            this.deferredStop = new Promise((resolve, reject) => {
                // Setup a timeout so we can more forcefully kill Node-RED
                this.exitTimeout = setTimeout(async () => {
                    log('Node-RED stop timed-out. Sending SIGKILL', 'system')
                    if (this.proc) {
                        this.proc.kill('SIGKILL')
                    }
                }, NODE_RED_STOP_TIMEOUT)
                // Setup a callback for when the process has actually exited
                this.exitCallback = async () => {
                    clearTimeout(this.exitTimeout)
                    this.exitCallback = null
                    this.deferredStop = null
                    this.exitTimeout = null
                    this.proc && this.proc.unref()
                    this.proc = undefined
                    await postShutdownOps()
                    resolve()
                }
                // Send a kill signal. On Linux this will be a SIGTERM and
                // allow Node-RED to shutdown cleanly. Windows looks like it does
                // it more forcefully by default.
                this.proc.kill()
                this.state = 'stopped'
            })
            return this.deferredStop
        } else {
            this.state = 'stopped'
            await postShutdownOps()
        }
    }
}

module.exports = {
    newLauncher: (config, application, project, snapshot, settings, mode) => new Launcher(config, application, project, snapshot, settings, mode),
    Launcher
}<|MERGE_RESOLUTION|>--- conflicted
+++ resolved
@@ -32,15 +32,13 @@
         this.restartCount = 0
         this.startTime = []
         this.state = 'stopped'
-<<<<<<< HEAD
+
         this.auditLogURL = `${this.config.forgeURL}/logging/device/${this.config.deviceId}/audit`
-=======
 
         // A callback function that will be set if the launcher is waiting
         // for Node-RED to exit
         this.exitCallback = null
 
->>>>>>> 22d7c173
         this.projectDir = path.join(this.config.dir, 'project')
 
         this.files = {
