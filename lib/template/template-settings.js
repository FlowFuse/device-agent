const settings = require('./settings.json')
const editorTheme = settings.editorTheme || {}
const themeName = editorTheme.theme || 'forge-light'
const themeSettings = settings[themeName] || {}
const { default: got } = require('got')
const { existsSync, readFileSync } = require('fs')

settings.editorTheme.header = settings.editorTheme.header || {}
settings.editorTheme.header.title = settings.editorTheme.header.title || `Device: ${process.env.FF_DEVICE_NAME}`

const auth = {
    type: 'credentials', // the type of the auth
    tokenHeader: 'x-access-token', // the header where node-red expects to find the token
    tokens: function (token) {
        return new Promise(function (resolve, reject) {
            // call the endpoint to validate the token
            const [prefix, deviceId] = (token + '').split('_')
            if (prefix !== 'ffde' || !deviceId || !token) {
                resolve(null)
                return
            }
            got.get(`${settings.flowforge.forgeURL}/api/v1/devices/${deviceId}/editor/token`, {
                timeout: 2000,
                headers: {
                    'x-access-token': token,
                    'user-agent': 'FlowForge Device Agent Node-RED admin auth'
                }
            }).then((res) => {
                const { username, permissions } = JSON.parse(res.body)
                if (username && permissions) {
                    resolve({ username, permissions })
                    return
                }
                resolve(null)
            }).catch((err) => {
                console.error(err)
                resolve(null)
            })
        })
    },
    users: function (username) {
        return new Promise(function (resolve) {
            resolve(null)
        })
    },
    authenticate: function (username, password) {
        return new Promise(function (resolve) {
            resolve(null)
        })
    },
    default: function () {
        return new Promise(function (resolve) {
            resolve(null)
        })
    }
}

<<<<<<< HEAD
const nodesDir = settings.nodesDir || []
const nodesPath = require('path').join(__dirname, 'nodes')
nodesDir.push(nodesPath)

module.exports = {
=======
const runtimeSettings = {
>>>>>>> 00c96fa9
    flowFile: 'flows.json',
    uiHost: '0.0.0.0',
    uiPort: settings.port,
    adminAuth: auth,
    httpAdminRoot: 'device-editor',
    disableEditor: false, // permit editing of device flows as of FF v1.7.0
    externalModules: {
        autoInstall: true,
        palette: {
            allowInstall: true
        },
        modules: {
            allowInstall: true
        }
    },
    credentialSecret: settings.credentialSecret,
    flowforge: settings.flowforge,
    contextStorage: {
        default: 'memory',
        memory: { module: 'memory' },
        persistent: { module: 'localfilesystem' }
    },
    logging: {
        console: {
            level: 'info',
            metric: false,
            audit: false,
            handler: () => {
                const levelNames = {
                    10: 'fatal',
                    20: 'error',
                    30: 'warn',
                    40: 'info',
                    50: 'debug',
                    60: 'trace',
                    98: 'audit',
                    99: 'metric'
                }
                return (msg) => {
                    let message = msg.msg
                    try {
                        if (typeof message === 'object' && message !== null && message.toString() === '[object Object]' && message.message) {
                            message = message.message
                        }
                    } catch (e) {
                        message = 'Exception trying to log: ' + message
                    }
                    console.log(JSON.stringify({
                        ts: Date.now(),
                        level: levelNames[msg.level],
                        type: msg.type,
                        name: msg.name,
                        id: msg.id,
                        msg: message
                    }))
                }
            }
        }
    },
    nodesDir,
    [themeName]: { ...themeSettings },
    editorTheme: { ...editorTheme }
}

if (settings.https) {
    ;['key', 'ca', 'cert'].forEach(key => {
        const filePath = settings.https[`${key}Path`]
        if (filePath && existsSync(filePath)) {
            settings.https[key] = readFileSync(filePath)
        }
    })
    runtimeSettings.https = settings.https
}

if (settings.httpStatic) {
    runtimeSettings.httpStatic = settings.httpStatic
}
module.exports = runtimeSettings<|MERGE_RESOLUTION|>--- conflicted
+++ resolved
@@ -55,15 +55,11 @@
     }
 }
 
-<<<<<<< HEAD
 const nodesDir = settings.nodesDir || []
 const nodesPath = require('path').join(__dirname, 'nodes')
 nodesDir.push(nodesPath)
 
-module.exports = {
-=======
 const runtimeSettings = {
->>>>>>> 00c96fa9
     flowFile: 'flows.json',
     uiHost: '0.0.0.0',
     uiPort: settings.port,
