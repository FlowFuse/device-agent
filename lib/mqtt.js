const mqtt = require('mqtt')
const { info, warn, debug, setMQTT, getBufferedMessages } = require('./logging/log')
const { IntervalJitter } = require('./IntervalJitter')
const url = require('url')
const EditorTunnel = require('./editor/tunnel')

class MQTTClient {
    /**
     * MQTT Client for the FlowForge API
     * @param {import('./agent').Agent} agent
     * @param {Object} config
     */
    constructor (agent, config) {
        /** @type {import('./agent').Agent} */
        this.agent = agent
        this.config = config
        /** @type {IntervalJitter} */
        this.heartbeat = new IntervalJitter()
        /** @type {EditorTunnel} */
        this.tunnel = null

        this.sentInitialCheckin = false
        this.initialCheckinTimeout = null

        const parts = /^device:(.*):(.*)$/.exec(config.brokerUsername)
        if (!parts) {
            throw new Error('Invalid brokerUsername')
        }
        this.teamId = parts[1]
        this.deviceId = parts[2]
        this.activeProject = null

        this.commandTopic = `ff/v1/${this.teamId}/d/${this.deviceId}/command`
        this.statusTopic = `ff/v1/${this.teamId}/d/${this.deviceId}/status`
        this.logTopic = `ff/v1/${this.teamId}/d/${this.deviceId}/logs`
        this.responseTopic = `ff/v1/${this.teamId}/d/${this.deviceId}/response`

        /** @type {mqtt.IClientOptions} */
        this.brokerConfig = {
            clientId: config.brokerUsername,
            username: config.brokerUsername,
            password: config.brokerPassword,
            reconnectPeriod: 15000,
            queueQoSZero: false
        }
        setMQTT(this)
    }

    start () {
        // PROBLEM: ipv6 ws addresses cannot connect
        // INFO: Calling mqtt.connect('http://[::1]:8883') fails with error  ERR_INVALID_URL
        // INFO: Calling mqtt.connect(new URL('http://[::1]:8883')) fails because `connect` only accepts a `string` or `url.parse` object
        // INFO: Calling mqtt.connect(url.parse('http://[::1]:8883') fails because unlike new URL, url.parse drops the square brackets off hostname
        //       (mqtt.js disassembles and reassembles the url using hostname + port so `ws://[::1]:8883` becomes `ws://::1:8883`)
        // INFO: WS src code uses `new URL` so when `mqtt.js` passes the reassembled IP `http://::1:8883`, it fails with error ERR_INVALID_URL
        // SEE: https://github.com/mqttjs/MQTT.js/issues/1569
        // eslint-disable-next-line n/no-deprecated-api
        const brokerURL = url.parse(this.config.brokerURL)
        const _url = new URL(this.config.brokerURL)
        brokerURL.hostname = _url.hostname
        this.client = mqtt.connect(brokerURL, this.brokerConfig)

        this.client.on('connect', () => {
            this.client.publish(this.statusTopic, JSON.stringify(this.agent.getState()))
        })
        this.client.on('close', () => { })
        this.client.on('reconnect', () => {
            info('MQTT reconnecting to platform')
        })
        this.client.on('error', (err) => {
            warn(`MQTT connection error: ${err.toString()}`)
        })

        this.client.on('message', async (topic, message, packet) => {
            debug(`Command from ${topic}`)
            const _message = message.toString()
            try {
<<<<<<< HEAD
                const msg = JSON.parse(_message)
                if (msg.command === 'update') {
                    if (this.initialCheckinTimeout) {
=======
                const command = JSON.parse(payload)
                if (command.command === 'update') {
                    if (this.initialCheckinTimeout || !this.sentInitialCheckin) {
>>>>>>> 4056444f
                        clearTimeout(this.initialCheckinTimeout)
                        this.initialCheckinTimeout = null
                        this.sentInitialCheckin = true
                    }
                    this.agent.setState(msg)
                    return
                } else if (msg.command === 'startLog') {
                    if (!this.logEnabled) {
                        this.client.publish(this.logTopic, JSON.stringify(getBufferedMessages()))
                    }
                    this.logEnabled = true
                    return
                } else if (msg.command === 'stopLog') {
                    this.logEnabled = false
                    return
                } else if (msg.command === 'startEditor') {
                    info('Enabling remote editor access')
                    if (this.tunnel) {
                        this.tunnel.close()
                        this.tunnel = null
                    }
                    // * Enable Device Editor (Step 6) - (forge:MQTT->device) Create the tunnel on the device
                    this.tunnel = EditorTunnel.create(this.config, { token: msg?.payload?.token })
                    // * Enable Device Editor (Step 7) - (device) Begin the device tunnel connect process
                    const result = await this.tunnel.connect()
                    // * Enable Device Editor (Step 10) - (device->forge:MQTT) Send a response to the platform
                    this.sendCommandResponse(msg, { connected: result, token: msg?.payload?.token })
                    this.sendStatus()
                    return
                } else if (msg.command === 'stopEditor') {
                    info('Disabling remote editor access')
                    if (this.tunnel) {
                        this.tunnel.close()
                        this.tunnel = null
                    }
                    return
                } else if (msg.command === 'upload') {
                    info('Capturing device snapshot')
                    // upload expects a response. get the data and send it back
                    const response = await this.getUploadData()
                    this.sendCommandResponse(msg, response)
                    return
                }
                warn(`Invalid command type received from platform: ${msg.command}`)
            } catch (err) {
                warn(err)
                warn(`Invalid command message received from platform: ${_message}`)
            }
        })
        debug(`MQTT subscribe ${this.commandTopic}`)
        this.client.subscribe([this.commandTopic])

        const period = Math.ceil(this.config.interval || 60)
        const jitter = Math.ceil(this.config.intervalJitter || 10)
        info(`Starting MQTT heartbeat thread. Interval: ${period}s (±${jitter / 2}s)`)
        // initial heartbeat to be operated at 255ms (±250ms)
        this.heartbeat.start({ interval: period * 1000, jitter: jitter * 1000, firstInterval: 10, firstJitter: 500 }, () => {
            this.checkIn()
        })
    }

    stop () {
        if (this.heartbeat.isRunning) {
            info('Stopping MQTT heartbeat thread')
            this.heartbeat.stop()
        }
        info('Closing MQTT connection')
        setMQTT(undefined)
        this.client && this.client.end()
    }

    checkIn () {
        const payload = this.agent.getState()
        if (!payload) {
            // No payload means we're busy updating - don't call home
            return
        }
        if (!this.sentInitialCheckin) {
            this.initialCheckinTimeout = setTimeout(() => {
                warn('Timeout performing initial check-in')
                // Timeout the initial checkin - tell the agent to
                // carry on with what it has already got
                this.agent.setState(payload)
                this.initialCheckinTimeout = null
            }, 10000)
            this.sentInitialCheckin = true
        }
        debug('Sending check-in message')
        this.client.publish(this.statusTopic, JSON.stringify(payload))
    }

    sendStatus () {
        const payload = this.agent.getState()
        if (!payload) {
            return
        }
        debug('Sending status message')
        this.client.publish(this.statusTopic, JSON.stringify(payload))
    }

    async getUploadData (options) {
        options = options || {}
        const uploadFlows = typeof options.uploadFlows === 'boolean' ? options.uploadFlows : true // default to true
        const uploadCredentials = typeof options.uploadCredentials === 'boolean' ? options.uploadCredentials : true // default to true
        const uploadPackage = typeof options.uploadPackage === 'boolean' ? options.uploadPackage : true // default to true
        const data = {}
        data.state = this.agent.getState()
        if (uploadFlows) {
            // data.flows = [{ id: 'test', type: 'tab', label: 'Flow 1', disabled: false, info: '' }]
            data.flows = await this.agent.getCurrentFlows()
        }
        if (uploadCredentials) {
            data.credentials = await this.agent.getCurrentCredentials()
        }
        if (uploadPackage) {
            data.package = await this.agent.getCurrentPackage()
        }
        return data
    }

    setProject (project) {
        if (project !== this.activeProject) {
            if (this.activeProject) {
                const projectTopic = `ff/v1/${this.teamId}/p/${this.activeProject}/command`
                debug(`MQTT unsubscribe ${projectTopic}`)
                this.client.unsubscribe(projectTopic)
            }
            this.activeProject = project
            if (this.activeProject) {
                const projectTopic = `ff/v1/${this.teamId}/p/${this.activeProject}/command`
                debug(`MQTT subscribe ${projectTopic}`)
                this.client.subscribe(projectTopic)
            }
        }
    }

    log (logMessage) {
        if (this.logEnabled) {
            this.client.publish(this.logTopic, JSON.stringify(logMessage))
        }
    }

    /**
     * Sends a well formed command/response message in response to a command request
     * @param {*} request The command to respond to
     * @param {*} response The payload to send back to the platform
     */
    sendCommandResponse (request, response) {
        const correlationData = request?.correlationData
        const responseTopic = request?.responseTopic || this.responseTopic
        const command = request?.command

        if (!correlationData || !responseTopic || !command) {
            warn('Invalid command response, cannot send response to forge platform')
            return
        }
        const message = {
            teamId: this.teamId, // for message routing and verification
            deviceId: this.deviceId, // for message routing and verification
            command, // for command response verification
            correlationData, // for correlating response with request
            payload: response // the actual response payload
        }
        const messageJSON = JSON.stringify(message)
        this.client.publish(responseTopic, messageJSON, (err) => {
            if (err) {
                warn(`Error sending response to command ${command}: ${err}`)
            }
        })
    }
}

module.exports = {
    newMQTTClient: (agent, config) => new MQTTClient(agent, config),
    MQTTClient
}<|MERGE_RESOLUTION|>--- conflicted
+++ resolved
@@ -75,15 +75,9 @@
             debug(`Command from ${topic}`)
             const _message = message.toString()
             try {
-<<<<<<< HEAD
                 const msg = JSON.parse(_message)
                 if (msg.command === 'update') {
                     if (this.initialCheckinTimeout) {
-=======
-                const command = JSON.parse(payload)
-                if (command.command === 'update') {
-                    if (this.initialCheckinTimeout || !this.sentInitialCheckin) {
->>>>>>> 4056444f
                         clearTimeout(this.initialCheckinTimeout)
                         this.initialCheckinTimeout = null
                         this.sentInitialCheckin = true
