const mqtt = require('mqtt')
const { info, warn, debug, setMQTT, getBufferedMessages } = require('./logging/log')
const { IntervalJitter } = require('./IntervalJitter')
const url = require('url')
const EditorTunnel = require('./editor/tunnel')

class MQTTClient {
    /**
     * MQTT Client for the FlowFuse API
     * @param {import('./agent').Agent} agent
     * @param {Object} config
     */
    constructor (agent, config) {
        /** @type {import('./agent').Agent} */
        this.agent = agent
        this.config = config
        /** @type {IntervalJitter} */
        this.heartbeat = new IntervalJitter()
        /** @type {EditorTunnel} */
        this.tunnel = null

        this.sentInitialCheckin = false
        this.initialCheckinTimeout = null

        const parts = /^device:(.*):(.*)$/.exec(config.brokerUsername)
        if (!parts) {
            throw new Error('Invalid brokerUsername')
        }
        this.teamId = parts[1]
        this.deviceId = parts[2]
        this.activeApplication = null
        this.activeProject = null

        this.commandTopic = `ff/v1/${this.teamId}/d/${this.deviceId}/command`
        this.statusTopic = `ff/v1/${this.teamId}/d/${this.deviceId}/status`
        this.logTopic = `ff/v1/${this.teamId}/d/${this.deviceId}/logs`
        this.responseTopic = `ff/v1/${this.teamId}/d/${this.deviceId}/response`

        /** @type {mqtt.IClientOptions} */
        this.brokerConfig = {
            clientId: config.brokerUsername,
            username: config.brokerUsername,
            password: config.brokerPassword,
            reconnectPeriod: 15000,
            queueQoSZero: false
        }
        setMQTT(this)
    }

    start () {
        // PROBLEM: ipv6 ws addresses cannot connect
        // INFO: Calling mqtt.connect('http://[::1]:8883') fails with error  ERR_INVALID_URL
        // INFO: Calling mqtt.connect(new URL('http://[::1]:8883')) fails because `connect` only accepts a `string` or `url.parse` object
        // INFO: Calling mqtt.connect(url.parse('http://[::1]:8883') fails because unlike new URL, url.parse drops the square brackets off hostname
        //       (mqtt.js disassembles and reassembles the url using hostname + port so `ws://[::1]:8883` becomes `ws://::1:8883`)
        // INFO: WS src code uses `new URL` so when `mqtt.js` passes the reassembled IP `http://::1:8883`, it fails with error ERR_INVALID_URL
        // SEE: https://github.com/mqttjs/MQTT.js/issues/1569
        // eslint-disable-next-line n/no-deprecated-api
        const brokerURL = url.parse(this.config.brokerURL)
        const _url = new URL(this.config.brokerURL)
        brokerURL.hostname = _url.hostname
        this.client = mqtt.connect(brokerURL, this.brokerConfig)

        this.client.on('connect', () => {
            info('MQTT connected')
            this.client.publish(this.statusTopic, JSON.stringify(this.agent.getState()))
        })
        this.client.on('close', () => { })
        this.client.on('reconnect', () => {
            info('MQTT reconnecting to platform')
        })
        this.client.on('error', (err) => {
            warn(`MQTT connection error: ${err.toString()}`)
        })

        this.client.on('message', async (topic, message, packet) => {
            const _message = message.toString()
            debug(`Command received. topic: '${topic}', message: ${_message}`)
            try {
                const msg = JSON.parse(_message)
                if (msg.command === 'update') {
                    if (!this.sentInitialCheckin) {
                        // We haven't sent the initial checkin, but we've received
                        // an update; no need to resend the checkin
                        this.sentInitialCheckin = true
                    }
                    if (this.initialCheckinTimeout) {
                        clearTimeout(this.initialCheckinTimeout)
                        this.initialCheckinTimeout = null
                    }
                    await this.agent.setState(msg)
                    return
                } else if (msg.command === 'startLog') {
                    if (!this.logEnabled) {
                        this.client.publish(this.logTopic, JSON.stringify(getBufferedMessages()))
                    }
                    this.logEnabled = true
                    return
                } else if (msg.command === 'stopLog') {
                    this.logEnabled = false
                    return
                } else if (msg.command === 'startEditor') {
<<<<<<< HEAD
                    info('Enabling remote editor access')
                    if (this.tunnel) {
                        this.tunnel.close()
                        this.tunnel = null
                    }
                    if (!this.agent.launcher) {
                        info('No running Node-RED instance, not starting editor')
                        this.sendCommandResponse(msg, { connected: false, token: msg?.payload?.token, error: 'noNRRunning' })
                        return
                    }
                    // * Enable Device Editor (Step 6) - (forge:MQTT->device) Create the tunnel on the device
                    this.tunnel = EditorTunnel.create(this.config, { token: msg?.payload?.token })
                    // * Enable Device Editor (Step 7) - (device) Begin the device tunnel connect process
                    const result = await this.tunnel.connect()
                    // * Enable Device Editor (Step 10) - (device->forge:MQTT) Send a response to the platform
                    this.sendCommandResponse(msg, { connected: result, token: msg?.payload?.token, affinity: this.tunnel.affinity })
                    this.sendStatus()
=======
                    await this.startTunnel(msg.payload?.token, msg)
>>>>>>> b48248fe
                    return
                } else if (msg.command === 'stopEditor') {
                    if (this.tunnel) {
                        info('Disabling remote editor access')
                        this.tunnel.close()
                        this.tunnel = null
                    }
                    return
                } else if (msg.command === 'upload') {
                    info('Capturing device snapshot')
                    // upload expects a response. get the data and send it back
                    const response = await this.getUploadData()
                    this.sendCommandResponse(msg, response)
                    return
                }
                warn(`Unknown command type received from platform: ${msg.command}`)
            } catch (err) {
                warn(err)
                warn(`Invalid command message received from platform: ${_message}`)
            }
        })
        debug(`MQTT subscribe ${this.commandTopic}`)
        this.client.subscribe([this.commandTopic])

        const period = Math.ceil(this.config.interval || 60)
        const jitter = Math.ceil(this.config.intervalJitter || 10)
        info(`Starting MQTT heartbeat thread. Interval: ${period}s (±${jitter / 2}s)`)
        // initial heartbeat to be operated at 255ms (±250ms)
        this.heartbeat.start({ interval: period * 1000, jitter: jitter * 1000, firstInterval: 10, firstJitter: 500 }, () => {
            this.checkIn()
        })
    }

    stop () {
        if (this.heartbeat.isRunning) {
            info('Stopping MQTT heartbeat thread')
            this.heartbeat.stop()
        }
        info('Closing MQTT connection')
        setMQTT(undefined)
        this.client && this.client.end()
    }

    checkIn () {
        const payload = this.agent.getState()
        if (!payload) {
            // No payload means we're busy updating - don't call home
            return
        }
        if (!this.sentInitialCheckin) {
            this.initialCheckinTimeout = setTimeout(() => {
                warn('Timeout performing initial check-in')
                // Timeout the initial checkin - tell the agent to
                // carry on with what it has already got
                this.agent.setState(payload).catch(err => {
                    warn(`Error setting existing state: ${err}`)
                })
                this.initialCheckinTimeout = null
            }, 10000)
            this.sentInitialCheckin = true
        }
        debug('Sending check-in message')
        this.client.publish(this.statusTopic, JSON.stringify(payload))
    }

    sendStatus () {
        const payload = this.agent.getState()
        if (!payload) {
            return
        }
        debug('Sending status message')
        this.client.publish(this.statusTopic, JSON.stringify(payload))
    }

    async getUploadData (options) {
        options = options || {}
        const uploadFlows = typeof options.uploadFlows === 'boolean' ? options.uploadFlows : true // default to true
        const uploadCredentials = typeof options.uploadCredentials === 'boolean' ? options.uploadCredentials : true // default to true
        const uploadPackage = typeof options.uploadPackage === 'boolean' ? options.uploadPackage : true // default to true
        const data = {}
        data.state = this.agent.getState()
        if (uploadFlows) {
            // data.flows = [{ id: 'test', type: 'tab', label: 'Flow 1', disabled: false, info: '' }]
            data.flows = await this.agent.getCurrentFlows()
        }
        if (uploadCredentials) {
            data.credentials = await this.agent.getCurrentCredentials()
        }
        if (uploadPackage) {
            data.package = await this.agent.getCurrentPackage()
        }
        return data
    }

    setApplication (application) {
        if (application !== this.activeApplication) {
            if (this.activeApplication) {
                // - ff/v1/<team>/a/<application>/command
                const topic = `ff/v1/${this.teamId}/a/${this.activeApplication}/command`
                debug(`MQTT unsubscribe ${topic}`)
                this.client.unsubscribe(topic)
            }
            this.activeApplication = application
            if (this.activeApplication) {
                // - ff/v1/<team>/a/<application>/command
                const topic = `ff/v1/${this.teamId}/a/${this.activeApplication}/command`
                debug(`MQTT subscribe ${topic}`)
                this.client.subscribe(topic)
            }
        }
    }

    setProject (project) {
        if (project !== this.activeProject) {
            if (this.activeProject) {
                // - ff/v1/<team>/p/<project>/command
                const projectTopic = `ff/v1/${this.teamId}/p/${this.activeProject}/command`
                debug(`MQTT unsubscribe ${projectTopic}`)
                this.client.unsubscribe(projectTopic)
            }
            this.activeProject = project
            if (this.activeProject) {
                // - ff/v1/<team>/p/<project>/command
                const projectTopic = `ff/v1/${this.teamId}/p/${this.activeProject}/command`
                debug(`MQTT subscribe ${projectTopic}`)
                this.client.subscribe(projectTopic)
            }
        }
    }

    log (logMessage) {
        if (this.logEnabled) {
            this.client.publish(this.logTopic, JSON.stringify(logMessage))
        }
    }

    /**
     * Sends a well formed command/response message in response to a command request
     * @param {*} request The command to respond to
     * @param {*} response The payload to send back to the platform
     */
    sendCommandResponse (request, response) {
        const correlationData = request?.correlationData
        const responseTopic = request?.responseTopic || this.responseTopic
        const command = request?.command

        if (!correlationData || !responseTopic || !command) {
            warn('Invalid command response, cannot send response to forge platform')
            return
        }
        const message = {
            teamId: this.teamId, // for message routing and verification
            deviceId: this.deviceId, // for message routing and verification
            command, // for command response verification
            correlationData, // for correlating response with request
            payload: response // the actual response payload
        }
        const messageJSON = JSON.stringify(message)
        this.client.publish(responseTopic, messageJSON, (err) => {
            if (err) {
                warn(`Error sending response to command ${command}: ${err}`)
            }
        })
    }

    async startTunnel (token, msg) {
        info('Enabling remote editor access')
        try {
            if (this.tunnel) {
                this.tunnel.close()
                this.tunnel = null
            }
            if (!this.agent.launcher) {
                info('No running Node-RED instance, not starting editor')
                if (msg) {
                    this.sendCommandResponse(msg, { connected: false, token, error: 'noNRRunning' })
                }
                return
            }

            // * Enable Device Editor (Step 6) - (forge:MQTT->device) Create the tunnel on the device
            this.tunnel = EditorTunnel.create(this.config, { token })

            // * Enable Device Editor (Step 7) - (device) Begin the device tunnel connect process
            const result = await this.tunnel.connect()

            // store the token for later use (i.e. device agent is restarted)
            await this.saveEditorToken(result ? token : null)

            if (msg) {
                // * Enable Device Editor (Step 10) - (device->forge:MQTT) Send a response to the platform
                this.sendCommandResponse(msg, { connected: result, token })
            }
        } catch (err) {
            warn(`Error starting editor tunnel: ${err}`)
            if (msg) {
                this.sendCommandResponse(msg, { connected: false, token, error: err.toString() })
            }
        }
        this.sendStatus()
    }

    async saveEditorToken (token) {
        await this.agent?.saveEditorToken(token)
    }
}

module.exports = {
    newMQTTClient: (agent, config) => new MQTTClient(agent, config),
    MQTTClient
}<|MERGE_RESOLUTION|>--- conflicted
+++ resolved
@@ -100,27 +100,7 @@
                     this.logEnabled = false
                     return
                 } else if (msg.command === 'startEditor') {
-<<<<<<< HEAD
-                    info('Enabling remote editor access')
-                    if (this.tunnel) {
-                        this.tunnel.close()
-                        this.tunnel = null
-                    }
-                    if (!this.agent.launcher) {
-                        info('No running Node-RED instance, not starting editor')
-                        this.sendCommandResponse(msg, { connected: false, token: msg?.payload?.token, error: 'noNRRunning' })
-                        return
-                    }
-                    // * Enable Device Editor (Step 6) - (forge:MQTT->device) Create the tunnel on the device
-                    this.tunnel = EditorTunnel.create(this.config, { token: msg?.payload?.token })
-                    // * Enable Device Editor (Step 7) - (device) Begin the device tunnel connect process
-                    const result = await this.tunnel.connect()
-                    // * Enable Device Editor (Step 10) - (device->forge:MQTT) Send a response to the platform
-                    this.sendCommandResponse(msg, { connected: result, token: msg?.payload?.token, affinity: this.tunnel.affinity })
-                    this.sendStatus()
-=======
                     await this.startTunnel(msg.payload?.token, msg)
->>>>>>> b48248fe
                     return
                 } else if (msg.command === 'stopEditor') {
                     if (this.tunnel) {
