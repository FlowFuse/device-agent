--- conflicted
+++ resolved
@@ -272,17 +272,14 @@
                         info('New snapshot available')
                         updateSnapshot = true
                     }
-<<<<<<< HEAD
+
                     // reloadSnapshot is a special case - it is used to force a reload of the current
                     // snapshot following a change from autonomous to developer mode
                     if (newState.reloadSnapshot === true && updateSnapshot === false) {
                         info('Reload snapshot requested')
                         updateSnapshot = true
                     }
-                    if (Object.hasOwn(newState, 'settings') && (!this.currentSettings || newState.settings !== this.currentSettings?.hash)) {
-=======
                     if (Object.prototype.hasOwnProperty.call(newState, 'settings') && (!this.currentSettings || newState.settings !== this.currentSettings?.hash)) {
->>>>>>> 25e17125
                         info('New settings available')
                         updateSettings = true
                     }
